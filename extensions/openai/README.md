# An OpenedAI API (openai like)

This extension creates an API that works kind of like openai (ie. api.openai.com).

## Setup & installation

Install the requirements:

```
pip3 install -r requirements.txt
```

It listens on `tcp port 5001` by default. You can use the `OPENEDAI_PORT` environment variable to change this.

Make sure you enable it in server launch parameters, it should include:

```
--extensions openai
```

You can also use the `--listen` argument to make the server available on the networ, and/or the `--share` argument to enable a public Cloudflare endpoint.

To enable the basic image generation support (txt2img) set the environment variable `SD_WEBUI_URL` to point to your Stable Diffusion API ([Automatic1111](https://github.com/AUTOMATIC1111/stable-diffusion-webui)).

For example:

```
SD_WEBUI_URL=http://127.0.0.1:7861
```

## Quick start

1. Install the requirements.txt (pip)
2. Enable the `openeai` module (--extensions openai), restart the server.
3. Configure the openai client

Most openai application can be configured to connect the API if you set the following environment variables:

```shell
# Sample .env file:
OPENAI_API_KEY=sk-111111111111111111111111111111111111111111111111
OPENAI_API_BASE=http://0.0.0.0:5001/v1
```

If needed, replace 0.0.0.0 with the IP/port of your server.


### Settings

To adjust your default settings, you can add the following to your `settings.yaml` file.

```
openai-port: 5002
openai-embedding_device: cuda
openai-sd_webui_url: http://127.0.0.1:7861
openai-debug: 1
```

If you've configured the environment variables, please note that settings from `settings.yaml` won't take effect. For instance, if you set `openai-port: 5002` in `settings.yaml` but `OPENEDAI_PORT=5001` in the environment variables, the extension will use `5001` as the port number.

When using `cache_embedding_model.py` to preload the embedding model during Docker image building, consider the following:

- If you wish to use the default settings, leave the environment variables unset.
- If you intend to change the default embedding model, ensure that you configure the environment variable `OPENEDAI_EMBEDDING_MODEL` to the desired model. Avoid setting `openai-embedding_model` in `settings.yaml` because those settings only take effect after the server starts.

### Models

This has been successfully tested with Alpaca, Koala, Vicuna, WizardLM and their variants, (ex. gpt4-x-alpaca, GPT4all-snoozy, stable-vicuna, wizard-vicuna, etc.) and many others. Models that have been trained for **Instruction Following** work best. If you test with other models please let me know how it goes. Less than satisfying results (so far) from: RWKV-4-Raven, llama, mpt-7b-instruct/chat.

For best results across all API endpoints, a model like [vicuna-13b-v1.3-GPTQ](https://huggingface.co/TheBloke/vicuna-13b-v1.3-GPTQ), [stable-vicuna-13B-GPTQ](https://huggingface.co/TheBloke/stable-vicuna-13B-GPTQ) or [airoboros-13B-gpt4-1.3-GPTQ](https://huggingface.co/TheBloke/airoboros-13B-gpt4-1.3-GPTQ) is a good start.

For good results with the [Completions](https://platform.openai.com/docs/api-reference/completions) API endpoint, in addition to the above models, you can also try using a base model like [falcon-7b](https://huggingface.co/tiiuae/falcon-7b) or Llama.

For good results with the [ChatCompletions](https://platform.openai.com/docs/api-reference/chat) or [Edits](https://platform.openai.com/docs/api-reference/edits) API endpoints you can use almost any model trained for instruction following. Be sure that the proper instruction template is detected and loaded or the results will not be good.

For the proper instruction format to be detected you need to have a matching model entry in your `models/config.yaml` file. Be sure to keep this file up to date.
A matching instruction template file in the characters/instruction-following/ folder will loaded and applied to format messages correctly for the model - this is critical for good results.

For example, the Wizard-Vicuna family of models are trained with the Vicuna 1.1 format. In the models/config.yaml file there is this matching entry:

```
.*wizard.*vicuna:
  mode: 'instruct'
  instruction_template: 'Vicuna-v1.1'
```

This refers to `characters/instruction-following/Vicuna-v1.1.yaml`, which looks like this:

```
user: "USER:"
bot: "ASSISTANT:"
turn_template: "<|user|> <|user-message|>\n<|bot|> <|bot-message|></s>\n"
context: "A chat between a curious user and an artificial intelligence assistant. The assistant gives helpful, detailed, and polite answers to the user's questions.\n\n"
```

For most common models this is already setup, but if you are using a new or uncommon model you may need add a matching entry to the models/config.yaml and possibly create your own instruction-following template and for best results.

If you see this in your logs, it probably means that the correct format could not be loaded:

```
Warning: Loaded default instruction-following template for model.
```

### Embeddings (alpha)

Embeddings requires `sentence-transformers` installed, but chat and completions will function without it loaded. The embeddings endpoint is currently using the HuggingFace model: `sentence-transformers/all-mpnet-base-v2` for embeddings. This produces 768 dimensional embeddings (the same as the text-davinci-002 embeddings), which is different from OpenAI's current default `text-embedding-ada-002` model which produces 1536 dimensional embeddings. The model is small-ish and fast-ish. This model and embedding size may change in the future.

<<<<<<< HEAD
| model name | dimensions | input max tokens | speed | size | Avg. performance |
| --- | --- | --- | --- | --- | --- |
| text-embedding-ada-002 | 1536 | 8192| - | - | - |
| text-davinci-002 | 768 | 2046 | - | - | - |
| all-mpnet-base-v2 | 768 | 384 | 2800 | 420M | 63.3 |
| all-MiniLM-L6-v2 | 384 | 256 | 14200 | 80M | 58.8 |
=======
| model name             | dimensions | input max tokens | speed | size | Avg. performance |
| ---------------------- | ---------- | ---------------- | ----- | ---- | ---------------- |
| text-embedding-ada-002 | 1536       | 8192             | -     | -    | -                |
| text-davinci-002       | 768        | 2046             | -     | -    | -                |
| all-mpnet-base-v2      | 768        | 384              | 2800  | 420M | 63.3             |
| all-MiniLM-L6-v2       | 384        | 256              | 14200 | 80M  | 58.8             |
>>>>>>> 63de9eb2

In short, the all-MiniLM-L6-v2 model is 5x faster, 5x smaller ram, 2x smaller storage, and still offers good quality. Stats from (https://www.sbert.net/docs/pretrained_models.html). To change the model from the default you can set the environment variable `OPENEDAI_EMBEDDING_MODEL`, ex. "OPENEDAI_EMBEDDING_MODEL=all-MiniLM-L6-v2".

Warning: You cannot mix embeddings from different models even if they have the same dimensions. They are not comparable.

### Client Application Setup

Almost everything you use it with will require you to set a dummy OpenAI API key environment variable.

With the [official python openai client](https://github.com/openai/openai-python), set the `OPENAI_API_BASE` environment variables:

```shell
# Sample .env file:
OPENAI_API_KEY=sk-111111111111111111111111111111111111111111111111
OPENAI_API_BASE=http://0.0.0.0:5001/v1
```

If needed, replace 0.0.0.0 with the IP/port of your server.

If using .env files to save the `OPENAI_API_BASE` and `OPENAI_API_KEY` variables, make sure the .env file is loaded before the openai module is imported:

```python
from dotenv import load_dotenv
load_dotenv() # make sure the environment variables are set before import
import openai
```

With the [official Node.js openai client](https://github.com/openai/openai-node) it is slightly more more complex because the environment variables are not used by default, so small source code changes may be required to use the environment variables, like so:

```js
const openai = OpenAI(
  Configuration({
    apiKey: process.env.OPENAI_API_KEY,
    basePath: process.env.OPENAI_API_BASE
  })
);
```

For apps made with the [chatgpt-api Node.js client library](https://github.com/transitive-bullshit/chatgpt-api):

```js
const api = new ChatGPTAPI({
  apiKey: process.env.OPENAI_API_KEY,
  apiBaseUrl: process.env.OPENAI_API_BASE
});
```

## API Documentation & Examples

The OpenAI API is well documented, you can view the documentation here: https://platform.openai.com/docs/api-reference

Examples of how to use the Completions API in Python can be found here: https://platform.openai.com/examples
Not all of them will work with all models unfortunately, See the notes on Models for how to get the best results.

Here is a simple python example.

```python
import os
os.environ['OPENAI_API_KEY']="sk-111111111111111111111111111111111111111111111111"
os.environ['OPENAI_API_BASE']="http://0.0.0.0:5001/v1"
import openai

response = openai.ChatCompletion.create(
  model="x",
  messages = [{ 'role': 'system', 'content': "Answer in a consistent style." },
    {'role': 'user', 'content': "Teach me about patience."},
    {'role': 'assistant', 'content': "The river that carves the deepest valley flows from a modest spring; the grandest symphony originates from a single note; the most intricate tapestry begins with a solitary thread."},
    {'role': 'user', 'content': "Teach me about the ocean."},
  ]
)
text = response['choices'][0]['message']['content']
print(text)
```

## Compatibility & not so compatibility

| API endpoint              | tested with                        | notes                                                                       |
| ------------------------- | ---------------------------------- | --------------------------------------------------------------------------- |
| /v1/chat/completions      | openai.ChatCompletion.create()     | Use it with instruction following models                                    |
| /v1/embeddings            | openai.Embedding.create()          | Using SentenceTransformer embeddings                                        |
| /v1/images/generations    | openai.Image.create()              | Bare bones, no model configuration, response_format='b64_json' only.        |
| /v1/moderations           | openai.Moderation.create()         | Basic initial support via embeddings                                        |
| /v1/models                | openai.Model.list()                | Lists models, Currently loaded model first, plus some compatibility options |
| /v1/models/{id}           | openai.Model.get()                 | returns whatever you ask for                                                |
| /v1/edits                 | openai.Edit.create()               | Deprecated by openai, good with instruction following models                |
| /v1/text_completion       | openai.Completion.create()         | Legacy endpoint, variable quality based on the model                        |
| /v1/completions           | openai api completions.create      | Legacy endpoint (v0.25)                                                     |
| /v1/engines/\*/embeddings | python-openai v0.25                | Legacy endpoint                                                             |
| /v1/engines/\*/generate   | openai engines.generate            | Legacy endpoint                                                             |
| /v1/engines               | openai engines.list                | Legacy Lists models                                                         |
| /v1/engines/{model_name}  | openai engines.get -i {model_name} | You can use this legacy endpoint to load models via the api or command line |
| /v1/images/edits          | openai.Image.create_edit()         | not yet supported                                                           |
| /v1/images/variations     | openai.Image.create_variation()    | not yet supported                                                           |
| /v1/audio/\*              | openai.Audio.\*                    | supported                                                                   |
| /v1/files\*               | openai.Files.\*                    | not yet supported                                                           |
| /v1/fine-tunes\*          | openai.FineTune.\*                 | not yet supported                                                           |
| /v1/search                | openai.search, engines.search      | not yet supported                                                           |

Because of the differences in OpenAI model context sizes (2k, 4k, 8k, 16k, etc,) you may need to adjust the max_tokens to fit into the context of the model you choose.

Streaming, temperature, top_p, max_tokens, stop, should all work as expected, but not all parameters are mapped correctly.

Some hacky mappings:

| OpenAI                  | text-generation-webui      | note                                                                                                                                                                                                 |
| ----------------------- | -------------------------- | ---------------------------------------------------------------------------------------------------------------------------------------------------------------------------------------------------- |
| model                   | -                          | Ignored, the model is not changed                                                                                                                                                                    |
| frequency_penalty       | encoder_repetition_penalty | this seems to operate with a different scale and defaults, I tried to scale it based on range & defaults, but the results are terrible. hardcoded to 1.18 until there is a better way                |
| presence_penalty        | repetition_penalty         | same issues as frequency_penalty, hardcoded to 1.0                                                                                                                                                   |
| best_of                 | top_k                      | default is 1 (top_k is 20 for chat, which doesn't support best_of)                                                                                                                                   |
| n                       | 1                          | variations are not supported yet.                                                                                                                                                                    |
| 1                       | num_beams                  | hardcoded to 1                                                                                                                                                                                       |
| 1.0                     | typical_p                  | hardcoded to 1.0                                                                                                                                                                                     |
| logprobs & logit_bias   | -                          | experimental, llama only, transformers-kin only (ExLlama_HF ok), can also use llama tokens if 'model' is not an openai model or will convert from tiktoken for the openai model specified in 'model' |
| messages.name           | -                          | not supported yet                                                                                                                                                                                    |
| suffix                  | -                          | not supported yet                                                                                                                                                                                    |
| user                    | -                          | not supported yet                                                                                                                                                                                    |
| functions/function_call | -                          | function calls are not supported yet                                                                                                                                                                 |

### Applications

Almost everything needs the `OPENAI_API_KEY` and `OPENAI_API_BASE` environment variable set, but there are some exceptions.

| Compatibility | Application/Library    | Website                                                                        | Notes                                                                                                                                                                                                        |
| ------------- | ---------------------- | ------------------------------------------------------------------------------ | ------------------------------------------------------------------------------------------------------------------------------------------------------------------------------------------------------------ |
| ✅❌          | openai-python (v0.25+) | https://github.com/openai/openai-python                                        | only the endpoints from above are working. OPENAI_API_BASE=http://127.0.0.1:5001/v1                                                                                                                          |
| ✅❌          | openai-node            | https://github.com/openai/openai-node                                          | only the endpoints from above are working. environment variables don't work by default, but can be configured (see above)                                                                                    |
| ✅❌          | chatgpt-api            | https://github.com/transitive-bullshit/chatgpt-api                             | only the endpoints from above are working. environment variables don't work by default, but can be configured (see above)                                                                                    |
| ✅            | anse                   | https://github.com/anse-app/anse                                               | API Key & URL configurable in UI, Images also work                                                                                                                                                           |
| ✅            | shell_gpt              | https://github.com/TheR1D/shell_gpt                                            | OPENAI_API_HOST=http://127.0.0.1:5001                                                                                                                                                                        |
| ✅            | gpt-shell              | https://github.com/jla/gpt-shell                                               | OPENAI_API_BASE=http://127.0.0.1:5001/v1                                                                                                                                                                     |
| ✅            | gpt-discord-bot        | https://github.com/openai/gpt-discord-bot                                      | OPENAI_API_BASE=http://127.0.0.1:5001/v1                                                                                                                                                                     |
| ✅            | OpenAI for Notepad++   | https://github.com/Krazal/nppopenai                                            | api_url=http://127.0.0.1:5001 in the config file, or environment variables                                                                                                                                   |
| ✅            | vscode-openai          | https://marketplace.visualstudio.com/items?itemName=AndrewButson.vscode-openai | OPENAI_API_BASE=http://127.0.0.1:5001/v1                                                                                                                                                                     |
| ✅❌          | langchain              | https://github.com/hwchase17/langchain                                         | OPENAI_API_BASE=http://127.0.0.1:5001/v1 even with a good 30B-4bit model the result is poor so far. It assumes zero shot python/json coding. Some model tailored prompt formatting improves results greatly. |
| ✅❌          | Auto-GPT               | https://github.com/Significant-Gravitas/Auto-GPT                               | OPENAI_API_BASE=http://127.0.0.1:5001/v1 Same issues as langchain. Also assumes a 4k+ context                                                                                                                |
| ✅❌          | babyagi                | https://github.com/yoheinakajima/babyagi                                       | OPENAI_API_BASE=http://127.0.0.1:5001/v1                                                                                                                                                                     |
| ❌            | guidance               | https://github.com/microsoft/guidance                                          | logit_bias and logprobs not yet supported                                                                                                                                                                    |

## Future plans

- better error handling
- model changing, esp. something for swapping loras or embedding models
- consider switching to FastAPI + starlette for SSE (openai SSE seems non-standard)

## Bugs? Feedback? Comments? Pull requests?

To enable debugging and get copious output you can set the `OPENEDAI_DEBUG=1` environment variable.

Are all appreciated, please @matatonic and I'll try to get back to you as soon as possible.<|MERGE_RESOLUTION|>--- conflicted
+++ resolved
@@ -105,21 +105,12 @@
 
 Embeddings requires `sentence-transformers` installed, but chat and completions will function without it loaded. The embeddings endpoint is currently using the HuggingFace model: `sentence-transformers/all-mpnet-base-v2` for embeddings. This produces 768 dimensional embeddings (the same as the text-davinci-002 embeddings), which is different from OpenAI's current default `text-embedding-ada-002` model which produces 1536 dimensional embeddings. The model is small-ish and fast-ish. This model and embedding size may change in the future.
 
-<<<<<<< HEAD
-| model name | dimensions | input max tokens | speed | size | Avg. performance |
-| --- | --- | --- | --- | --- | --- |
-| text-embedding-ada-002 | 1536 | 8192| - | - | - |
-| text-davinci-002 | 768 | 2046 | - | - | - |
-| all-mpnet-base-v2 | 768 | 384 | 2800 | 420M | 63.3 |
-| all-MiniLM-L6-v2 | 384 | 256 | 14200 | 80M | 58.8 |
-=======
 | model name             | dimensions | input max tokens | speed | size | Avg. performance |
 | ---------------------- | ---------- | ---------------- | ----- | ---- | ---------------- |
 | text-embedding-ada-002 | 1536       | 8192             | -     | -    | -                |
 | text-davinci-002       | 768        | 2046             | -     | -    | -                |
 | all-mpnet-base-v2      | 768        | 384              | 2800  | 420M | 63.3             |
 | all-MiniLM-L6-v2       | 384        | 256              | 14200 | 80M  | 58.8             |
->>>>>>> 63de9eb2
 
 In short, the all-MiniLM-L6-v2 model is 5x faster, 5x smaller ram, 2x smaller storage, and still offers good quality. Stats from (https://www.sbert.net/docs/pretrained_models.html). To change the model from the default you can set the environment variable `OPENEDAI_EMBEDDING_MODEL`, ex. "OPENEDAI_EMBEDDING_MODEL=all-MiniLM-L6-v2".
 
