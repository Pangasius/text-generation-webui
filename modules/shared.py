--- conflicted
+++ resolved
@@ -36,11 +36,7 @@
     'prompt-default': 'QA',
     'prompt-notebook': 'QA',
     'preset': 'simple-1',
-<<<<<<< HEAD
-    'max_new_tokens': 500,
-=======
     'max_new_tokens': 512,
->>>>>>> 705f04a0
     'max_new_tokens_min': 1,
     'max_new_tokens_max': 4096,
     'negative_prompt': '',
