--- conflicted
+++ resolved
@@ -44,14 +44,11 @@
             yield ''
             return
 
-<<<<<<< HEAD
         if shared.model.__class__.__name__ in ['LlamaCppModel',
                                                'RWKVModel',
                                                'ExllamaModel',
+                                               'Exllamav2Model',
                                                'CtransformersModel']:
-=======
-        if shared.model.__class__.__name__ in ['LlamaCppModel', 'RWKVModel', 'ExllamaModel', 'Exllamav2Model', 'CtransformersModel']:
->>>>>>> 5e3d2f7d
             generate_func = generate_reply_custom
         else:
             generate_func = generate_reply_HF
@@ -156,12 +153,15 @@
 
 
 def get_max_prompt_length(state):
+    """
+    Returns the maximum length of the prompt, including the question.
+    """
     return state['truncation_length'] - state['max_new_tokens']
 
 
 def generate_reply_wrapper(question, state, stopping_strings=None):
     """
-    Returns formatted outputs for the UI.
+    Return formatted outputs for the UI.
     """
     reply = question if not shared.is_seq2seq else ''
     yield formatted_outputs(reply, shared.model_name)
@@ -183,7 +183,7 @@
 
 def fix_gpt4chan(s):
     """
-    Removes empty replies from gpt4chan outputs.
+    Remove empty replies from gpt4chan outputs.
     """
     for i in range(10):
         s = re.sub("--- [0-9]*\n>>[0-9]*\n---", "---", s)
