import copy
from pathlib import Path

import gradio as gr
import torch
import yaml

from modules import shared


with open(Path(__file__).resolve().parent / '../css/NotoSans/stylesheet.css', 'r') as f:
    css = f.read()
with open(Path(__file__).resolve().parent / '../css/main.css', 'r') as f:
    css += f.read()
with open(Path(__file__).resolve().parent / '../js/main.js', 'r') as f:
    js = f.read()
with open(Path(__file__).resolve().parent /
          '../js/save_files.js', 'r') as f:
    save_files_js = f.read()
with open(Path(__file__).resolve().parent /
          '../js/switch_tabs.js', 'r') as f:
    switch_tabs_js = f.read()
with open(Path(__file__).resolve().parent /
          '../js/show_controls.js', 'r') as f:
    show_controls_js = f.read()

refresh_symbol = '🔄'
delete_symbol = '🗑️'
save_symbol = '💾'

theme = gr.themes.Default(
    font=['Noto Sans', 'Helvetica', 'ui-sans-serif', 'system-ui', 'sans-serif'],
    font_mono=['IBM Plex Mono', 'ui-monospace', 'Consolas', 'monospace'],
).set(
    border_color_primary='#c5c5d2',
    button_large_padding='6px 12px',
    body_text_color_subdued='#484848',
    background_fill_secondary='#eaeaea'
)

if Path("notification.mp3").exists():
    audio_notification_js = "document.querySelector\
        ('#audio_notification audio')?.play();"
else:
    audio_notification_js = ""


def list_model_elements():
    elements = [
        'loader',
        'cpu_memory',
        'auto_devices',
        'disk',
        'cpu',
        'bf16',
        'load_in_8bit',
        'trust_remote_code',
        'load_in_4bit',
        'compute_dtype',
        'quant_type',
        'use_double_quant',
        'wbits',
        'groupsize',
        'model_type',
        'pre_layer',
        'triton',
        'desc_act',
        'no_inject_fused_attention',
        'no_inject_fused_mlp',
        'no_use_cuda_fp16',
        'disable_exllama',
        'cfg_cache',
        'threads',
        'n_batch',
        'no_mmap',
        'low_vram',
        'mlock',
        'mul_mat_q',
        'n_gpu_layers',
        'tensor_split',
        'n_ctx',
        'llama_cpp_seed',
        'gpu_split',
        'max_seq_len',
        'compress_pos_emb',
        'alpha_value',
        'rope_freq_base'
    ]

    for i in range(torch.cuda.device_count()):
        elements.append(f'gpu_memory_{i}')

    return elements


def list_interface_input_elements():
    elements = [
        'max_new_tokens',
        'auto_max_new_tokens',
        'max_tokens_second',
        'seed',
        'temperature',
        'top_p',
        'top_k',
        'typical_p',
        'epsilon_cutoff',
        'eta_cutoff',
        'repetition_penalty',
        'repetition_penalty_range',
        'encoder_repetition_penalty',
        'no_repeat_ngram_size',
        'min_length',
        'do_sample',
        'penalty_alpha',
        'num_beams',
        'length_penalty',
        'early_stopping',
        'mirostat_mode',
        'mirostat_tau',
        'mirostat_eta',
        'grammar_string',
        'negative_prompt',
        'guidance_scale',
        'add_bos_token',
        'ban_eos_token',
        'custom_token_bans',
        'truncation_length',
        'custom_stopping_strings',
        'skip_special_tokens',
        'stream',
        'tfs',
        'top_a',
    ]

    # Chat elements
    elements += [
        'textbox',
        'start_with',
        'character_menu',
        'history',
        'name1',
        'name2',
        'greeting',
        'context',
        'mode',
        'use_llama_index',
        'instruction_template',
        'name1_instruct',
        'name2_instruct',
        'context_instruct',
        'turn_template',
        'chat_style',
        'chat-instruct_command',
    ]

    # Notebook/default elements
    elements += [
        'textbox-notebook',
        'textbox-default',
        'output_textbox',
        'prompt_menu-default',
        'prompt_menu-notebook',
    ]

    # Model elements
    elements += list_model_elements()

    return elements


def gather_interface_values(*args):
    output = {}
    for i, element in enumerate(list_interface_input_elements()):
        output[element] = args[i]

    if not shared.args.multi_user:
        shared.persistent_interface_state = output

    return output


def apply_interface_values(state, use_persistent=False):
    if use_persistent:
        state = shared.persistent_interface_state

    elements = list_interface_input_elements()
    if len(state) == 0:
        return [gr.update() for k in elements]  # Dummy, do nothing
    else:
        return [state[k] if k in state else gr.update() for k in elements]


def save_settings(state, preset, instruction_template,
                  extensions, show_controls):
    output = copy.deepcopy(shared.settings)
<<<<<<< HEAD
    exclude = ['name1', 'name2',
               'greeting', 'context',
               'turn_template']
=======
    exclude = ['name2', 'greeting', 'context', 'turn_template']
>>>>>>> 63de9eb2
    for k in state:
        if k in shared.settings and k not in exclude:
            output[k] = state[k]

    output['preset'] = preset
    output['prompt-default'] = state['prompt_menu-default']
    output['prompt-notebook'] = state['prompt_menu-notebook']
    output['character'] = state['character_menu']
    output['instruction_template'] = instruction_template
    output['default_extensions'] = extensions
    output['seed'] = int(output['seed'])
    output['show_controls'] = show_controls

    return yaml.dump(output, sort_keys=False, width=float("inf"))


class ToolButton(gr.Button, gr.components.IOComponent):
    """
    Small button with single emoji as text, fits inside gradio forms.
    Copied from https://github.com/AUTOMATIC1111/stable-diffusion-webui.
    """

    def __init__(self, **kwargs):
        super().__init__(**kwargs)

    def get_block_name(self):
        return "button"


def create_refresh_button(refresh_component, refresh_method,
                          refreshed_args, elem_class):
    """
    Refresh button for gradio forms.
    Copied from https://github.com/AUTOMATIC1111/stable-diffusion-webui.
    """
    def refresh():
        refresh_method()
        args = refreshed_args() if callable(refreshed_args) else refreshed_args

        for k, v in args.items():
            setattr(refresh_component, k, v)

        return gr.update(**(args or {}))

    refresh_button = ToolButton(value=refresh_symbol, elem_classes=elem_class)
    refresh_button.click(
        fn=refresh,
        inputs=[],
        outputs=[refresh_component]
    )

    return refresh_button


def create_delete_button(**kwargs):
    return ToolButton(value=delete_symbol, **kwargs)


def create_save_button(**kwargs):
    return ToolButton(value=save_symbol, **kwargs)<|MERGE_RESOLUTION|>--- conflicted
+++ resolved
@@ -193,13 +193,7 @@
 def save_settings(state, preset, instruction_template,
                   extensions, show_controls):
     output = copy.deepcopy(shared.settings)
-<<<<<<< HEAD
-    exclude = ['name1', 'name2',
-               'greeting', 'context',
-               'turn_template']
-=======
     exclude = ['name2', 'greeting', 'context', 'turn_template']
->>>>>>> 63de9eb2
     for k in state:
         if k in shared.settings and k not in exclude:
             output[k] = state[k]
