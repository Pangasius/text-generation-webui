import copy
from pathlib import Path

import gradio as gr
import torch
import yaml

from modules import shared


with open(Path(__file__).resolve().parent / '../css/NotoSans/stylesheet.css', 'r') as f:
    css = f.read()
with open(Path(__file__).resolve().parent / '../css/main.css', 'r') as f:
    css += f.read()
with open(Path(__file__).resolve().parent / '../js/main.js', 'r') as f:
    js = f.read()
with open(Path(__file__).resolve().parent /
          '../js/save_files.js', 'r') as f:
    save_files_js = f.read()
with open(Path(__file__).resolve().parent /
          '../js/switch_tabs.js', 'r') as f:
    switch_tabs_js = f.read()
with open(Path(__file__).resolve().parent /
          '../js/show_controls.js', 'r') as f:
    show_controls_js = f.read()

refresh_symbol = '🔄'
delete_symbol = '🗑️'
save_symbol = '💾'

theme = gr.themes.Default(
    font=['Noto Sans', 'Helvetica', 'ui-sans-serif', 'system-ui', 'sans-serif'],
    font_mono=['IBM Plex Mono', 'ui-monospace', 'Consolas', 'monospace'],
).set(
    border_color_primary='#c5c5d2',
    button_large_padding='6px 12px',
    body_text_color_subdued='#484848',
    background_fill_secondary='#eaeaea'
)

if Path("notification.mp3").exists():
    audio_notification_js = "document.querySelector\
        ('#audio_notification audio')?.play();"
else:
    audio_notification_js = ""


def list_model_elements():
    elements = [
        'loader',
        'filter_by_loader',
        'cpu_memory',
        'auto_devices',
        'disk',
        'cpu',
        'bf16',
        'load_in_8bit',
        'trust_remote_code',
        'use_fast',
        'load_in_4bit',
        'compute_dtype',
        'quant_type',
        'use_double_quant',
        'wbits',
        'groupsize',
        'model_type',
        'pre_layer',
        'triton',
        'desc_act',
        'no_inject_fused_attention',
        'no_inject_fused_mlp',
        'no_use_cuda_fp16',
        'disable_exllama',
        'cfg_cache',
        'threads',
        'n_batch',
        'no_mmap',
        'low_vram',
        'mlock',
        'mul_mat_q',
        'n_gpu_layers',
        'tensor_split',
        'n_ctx',
        'llama_cpp_seed',
        'gpu_split',
        'max_seq_len',
        'compress_pos_emb',
        'alpha_value',
        'rope_freq_base',
        'numa',
    ]

    for i in range(torch.cuda.device_count()):
        elements.append(f'gpu_memory_{i}')

    return elements


def list_interface_input_elements():
    elements = [
        'max_new_tokens',
        'auto_max_new_tokens',
        'max_tokens_second',
        'seed',
        'temperature',
        'top_p',
        'top_k',
        'typical_p',
        'epsilon_cutoff',
        'eta_cutoff',
        'repetition_penalty',
        'repetition_penalty_range',
        'encoder_repetition_penalty',
        'no_repeat_ngram_size',
        'min_length',
        'do_sample',
        'penalty_alpha',
        'num_beams',
        'length_penalty',
        'early_stopping',
        'mirostat_mode',
        'mirostat_tau',
        'mirostat_eta',
        'grammar_string',
        'negative_prompt',
        'guidance_scale',
        'add_bos_token',
        'ban_eos_token',
        'custom_token_bans',
        'truncation_length',
        'custom_stopping_strings',
        'skip_special_tokens',
        'stream',
        'tfs',
        'top_a',
    ]

    # Chat elements
    elements += [
        'textbox',
        'start_with',
        'character_menu',
        'history',
        'name1',
        'name2',
        'greeting',
        'context',
        'mode',
        'use_llama_index',
        'instruction_template',
        'name1_instruct',
        'name2_instruct',
        'context_instruct',
        'turn_template',
        'chat_style',
        'chat-instruct_command',
    ]

    # Notebook/default elements
    elements += [
        'textbox-notebook',
        'textbox-default',
        'output_textbox',
        'prompt_menu-default',
        'prompt_menu-notebook',
    ]

    # Model elements
    elements += list_model_elements()

    return elements


def gather_interface_values(*args):
    output = {}
    for i, element in enumerate(list_interface_input_elements()):
        output[element] = args[i]

    if not shared.args.multi_user:
        shared.persistent_interface_state = output

    return output


def apply_interface_values(state, use_persistent=False):
    if use_persistent:
        state = shared.persistent_interface_state

    elements = list_interface_input_elements()
    if len(state) == 0:
        return [gr.update() for k in elements]  # Dummy, do nothing
    else:
        return [state[k] if k in state else gr.update() for k in elements]


def save_settings(state, preset, instruction_template,
                  extensions, show_controls):
    output = copy.deepcopy(shared.settings)
    exclude = ['name2', 'greeting', 'context', 'turn_template']
    for k in state:
        if k in shared.settings and k not in exclude:
            output[k] = state[k]

    output['preset'] = preset
    output['prompt-default'] = state['prompt_menu-default']
    output['prompt-notebook'] = state['prompt_menu-notebook']
    output['character'] = state['character_menu']
    output['instruction_template'] = instruction_template
    output['default_extensions'] = extensions
    output['seed'] = int(output['seed'])
    output['show_controls'] = show_controls

    return yaml.dump(output, sort_keys=False, width=float("inf"))


class ToolButton(gr.Button, gr.components.IOComponent):
    """
    Small button with single emoji as text, fits inside gradio forms.
    Copied from https://github.com/AUTOMATIC1111/stable-diffusion-webui.
    """

    def __init__(self, **kwargs):
        super().__init__(**kwargs)

    def get_block_name(self):
        return "button"


<<<<<<< HEAD
def create_refresh_button(refresh_component, refresh_method,
                          refreshed_args, elem_class):
=======
def create_refresh_button(refresh_component, refresh_method, refreshed_args, elem_class, interactive=True):
>>>>>>> a0d99dcf
    """
    Refresh button for gradio forms.
    Copied from https://github.com/AUTOMATIC1111/stable-diffusion-webui.
    """
    def refresh():
        refresh_method()
        args = refreshed_args() if callable(refreshed_args) else refreshed_args

        for k, v in args.items():
            setattr(refresh_component, k, v)

        return gr.update(**(args or {}))

    refresh_button = ToolButton(value=refresh_symbol, elem_classes=elem_class, interactive=interactive)
    refresh_button.click(
        fn=refresh,
        inputs=[],
        outputs=[refresh_component]
    )

    return refresh_button


def create_delete_button(**kwargs):
    return ToolButton(value=delete_symbol, **kwargs)


def create_save_button(**kwargs):
    return ToolButton(value=save_symbol, **kwargs)<|MERGE_RESOLUTION|>--- conflicted
+++ resolved
@@ -226,12 +226,7 @@
         return "button"
 
 
-<<<<<<< HEAD
-def create_refresh_button(refresh_component, refresh_method,
-                          refreshed_args, elem_class):
-=======
 def create_refresh_button(refresh_component, refresh_method, refreshed_args, elem_class, interactive=True):
->>>>>>> a0d99dcf
     """
     Refresh button for gradio forms.
     Copied from https://github.com/AUTOMATIC1111/stable-diffusion-webui.
