--- conflicted
+++ resolved
@@ -205,12 +205,7 @@
         return [state[k] if k in state else gr.update() for k in elements]
 
 
-<<<<<<< HEAD
-def save_settings(state, preset, instruction_template,
-                  extensions, show_controls):
-=======
 def save_settings(state, preset, extensions, show_controls):
->>>>>>> 781367bd
     output = copy.deepcopy(shared.settings)
     exclude = ['name2', 'greeting', 'context', 'turn_template']
     for k in state:
