import json
import math
import random
import shutil
import threading
import time
import traceback
from datetime import datetime
from pathlib import Path

import gradio as gr
import torch
import transformers
from datasets import Dataset, load_dataset
from peft import (
    LoraConfig,
    get_peft_model,
    prepare_model_for_kbit_training,
    set_peft_model_state_dict
)
from peft.utils.other import \
    TRANSFORMERS_MODELS_TO_LORA_TARGET_MODULES_MAPPING as model_to_lora_modules
from transformers import is_torch_xpu_available
from transformers.models.auto.modeling_auto import (
    MODEL_FOR_CAUSAL_LM_MAPPING_NAMES
)

from modules import shared, ui, utils
from modules.evaluate import (
    calculate_perplexity,
    generate_markdown_table,
    save_past_evaluations
)
from modules.logging_colors import logger
from modules.models import reload_model
from modules.utils import natural_keys

import os

os.environ["WANDB_MODE"] = "online"
# os.environ["WANDB_DISABLED"] = "true"

MODEL_CLASSES = {v[1]: v[0] for v in MODEL_FOR_CAUSAL_LM_MAPPING_NAMES.items()}
PARAMETERS = ["lora_name", "always_override", "q_proj_en", "v_proj_en", "k_proj_en", "o_proj_en", "gate_proj_en", "down_proj_en", "up_proj_en", "save_steps", "micro_batch_size", "batch_size", "epochs", "learning_rate", "lr_scheduler_type", "lora_rank", "lora_alpha", "lora_dropout", "cutoff_len", "dataset", "eval_dataset", "format", "eval_steps", "raw_text_file", "overlap_len", "newline_favor_len", "higher_rank_limit", "warmup_steps", "optimizer", "hard_cut_string", "train_only_after", "stop_at_loss", "add_eos_token", "min_chars", "report_to"]
WANT_INTERRUPT = False

train_log = {}
train_template = {}


def create_ui():
    mu = shared.args.multi_user
    with gr.Tab("Training", elem_id="training-tab"):
        with gr.Tab('Train LoRA', elem_id='lora-train-tab'):
            tmp = gr.State('')
            with gr.Row():
                with gr.Column():
                    gr.Markdown("[Tutorial](https://github.com/oobabooga/text-generation-webui/wiki/05-%E2%80%90-Training-Tab)")

                    with gr.Row():
                        copy_from = gr.Dropdown(label='Copy parameters from', value='None', choices=utils.get_available_loras(), elem_classes=['slim-dropdown'], interactive=not mu)
                        ui.create_refresh_button(copy_from, lambda: None, lambda: {'choices': utils.get_available_loras()}, 'refresh-button', interactive=not mu)

                    with gr.Row():
                        with gr.Column(scale=5):
                            lora_name = gr.Textbox(label='Name', info='The name of your new LoRA file')
                        with gr.Column():
                            always_override = gr.Checkbox(label='Override Existing Files', value=False, info='If the name is the same, checking will replace the existing file, and unchecking will load and continue from it (the rank must be the same).', elem_classes=['no-background'])

                    with gr.Accordion(label='Target Modules', open=False):
                        gr.Markdown("Selects which modules to target in training. Targeting more modules is closer to a full fine-tune at the cost of increased VRAM requirements and adapter size.\nNOTE: Only works for model_id='llama', other types will retain default training behavior and not use these settings.")
                        with gr.Row():
                            with gr.Column():
                                q_proj_en = gr.Checkbox(label='Enable q_proj', value=True)
                            with gr.Column():
                                v_proj_en = gr.Checkbox(label='Enable v_proj', value=True)
                            with gr.Column():
                                k_proj_en = gr.Checkbox(label='Enable k_proj', value=False)
                            with gr.Column():
                                o_proj_en = gr.Checkbox(label='Enable o_proj', value=False)
                            with gr.Column():
                                gate_proj_en = gr.Checkbox(label='Enable gate_proj', value=False)
                            with gr.Column():
                                down_proj_en = gr.Checkbox(label='Enable down_proj', value=False)
                            with gr.Column():
                                up_proj_en = gr.Checkbox(label='Enable up_proj', value=False)

                    with gr.Row():
                        with gr.Column():
                            lora_rank = gr.Slider(label='LoRA Rank', value=32, minimum=0, maximum=1024, step=4, info='Also called dimension count. Higher values = larger file, more content control. Smaller values = smaller file, less control. Use 4 or 8 for style, 128 or 256 to teach, 1024+ for fine-detail on big data. More VRAM is needed for higher ranks.')
                            lora_alpha = gr.Slider(label='LoRA Alpha', value=64, minimum=0, maximum=2048, step=4, info='This divided by the rank becomes the scaling of the LoRA. Higher means stronger. A good standard value is twice your Rank.')
                            batch_size = gr.Slider(label='Batch Size', value=128, minimum=0, maximum=1024, step=4, info='Global batch size. The two batch sizes together determine gradient accumulation (gradientAccum = batch / microBatch). Higher gradient accum values lead to better quality training.')
                            micro_batch_size = gr.Slider(label='Micro Batch Size', value=4, minimum=1, maximum=128, step=1, info='Per-device batch size (NOTE: multiple devices not yet implemented). Increasing this will increase VRAM usage.')
                            cutoff_len = gr.Slider(label='Cutoff Length', minimum=0, maximum=4096, value=256, step=32, info='Cutoff length for text input. Essentially, how long of a line of text to feed in at a time. Higher values require drastically more VRAM.')

                        with gr.Column():
                            save_steps = gr.Number(label='Save every n steps', value=0, info='If above 0, a checkpoint of the LoRA will be saved every time this many steps pass.')

                            epochs = gr.Number(label='Epochs', value=3, info='Number of times every entry in the dataset should be fed into training. So 1 means feed each item in once, 5 means feed it in five times, etc.')
                            learning_rate = gr.Textbox(label='Learning Rate', value='3e-4', info='In scientific notation. 3e-4 is a good starting base point. 1e-2 is extremely high, 1e-6 is extremely low.')
                            with gr.Row():
                                lr_scheduler_type = gr.Dropdown(label='LR Scheduler', value='linear', choices=['linear', 'constant', 'constant_with_warmup', 'cosine', 'cosine_with_restarts', 'polynomial', 'inverse_sqrt'], info='Learning rate scheduler - defines how the learning rate changes over time. "Constant" means never change, "linear" means to go in a straight line from the learning rate down to 0, cosine follows a curve, etc.', elem_classes=['slim-dropdown'])

                    with gr.Accordion(label='Advanced Options', open=False):
                        with gr.Row():
                            with gr.Column():
                                lora_dropout = gr.Slider(label='LoRA Dropout', minimum=0.0, maximum=1.0, step=0.025, value=0.05, info='Percentage probability for dropout of LoRA layers. This can help reduce overfitting. Most users should leave at default.')
                                stop_at_loss = gr.Slider(label='Stop at loss', minimum=0.0, maximum=3.0, step=0.1, value=0.00, info='The process will automatically stop once the desired loss value is reached. (reasonable numbers are 1.5-1.8)')
                                with gr.Row():
                                    optimizer = gr.Dropdown(label='Optimizer', value='adamw_torch', choices=['adamw_hf', 'adamw_torch', 'adamw_torch_fused', 'adamw_torch_xla', 'adamw_apex_fused', 'adafactor', 'adamw_bnb_8bit', 'adamw_anyprecision', 'sgd', 'adagrad'], info='Different optimizer implementation options, for advanced users. Effects of different options are not well documented yet.', elem_classes=['slim-dropdown'])

                            with gr.Column():
                                warmup_steps = gr.Number(label='Warmup Steps', value=100, info='For this many steps at the start, the learning rate will be lower than normal. This helps the trainer prepare the model and precompute statistics to improve the quality of training after the start.')
                                train_only_after = gr.Textbox(label='Train Only After', value='', info='Only consider text *after* this string in any given chunk for training. For Alpaca datasets, use "### Response:" to only train the response and ignore the input.')

                                add_eos_token = gr.Checkbox(label='Add EOS token', value=False, info="Adds EOS token for each dataset item. In case of raw text, the EOS will be added at the Hard Cut")

                                higher_rank_limit = gr.Checkbox(label='Enable higher ranks', value=False, info='If checked, changes Rank/Alpha slider above to go much higher. This will not work without a datacenter-class GPU.')
                                report_to = gr.Radio(label="Save detailed logs with", value="None", choices=["None", "wandb", "tensorboard"], interactive=True)

                with gr.Column():
                    with gr.Tab(label='Formatted Dataset'):
                        with gr.Row():
                            format = gr.Dropdown(choices=utils.get_datasets('training/formats', 'json'), value='None', label='Data Format', info='The format file used to decide how to format the dataset input.', elem_classes=['slim-dropdown'], interactive=not mu)
                            ui.create_refresh_button(format, lambda: None, lambda: {'choices': utils.get_datasets('training/formats', 'json')}, 'refresh-button', interactive=not mu)

                        with gr.Row():
                            dataset = gr.Dropdown(choices=utils.get_datasets('training/datasets', 'json'), value='None', label='Dataset', info='The dataset file to use for training.', elem_classes=['slim-dropdown'], interactive=not mu)
                            ui.create_refresh_button(dataset, lambda: None, lambda: {'choices': utils.get_datasets('training/datasets', 'json')}, 'refresh-button', interactive=not mu)

                        with gr.Row():
                            eval_dataset = gr.Dropdown(choices=utils.get_datasets('training/datasets', 'json'), value='None', label='Evaluation Dataset', info='The (optional) dataset file used to evaluate the model after training.', elem_classes=['slim-dropdown'], interactive=not mu)
                            ui.create_refresh_button(eval_dataset, lambda: None, lambda: {'choices': utils.get_datasets('training/datasets', 'json')}, 'refresh-button', interactive=not mu)

                        eval_steps = gr.Number(label='Evaluate every n steps', value=100, info='If an evaluation dataset is given, test it every time this many steps pass.')

                    with gr.Tab(label="Raw text file"):
                        with gr.Row():
                            raw_text_file = gr.Dropdown(choices=utils.get_datasets('training/datasets', 'txt'), value='None', label='Text file', info='The raw text file to use for training.', elem_classes=['slim-dropdown'], interactive=not mu)
                            ui.create_refresh_button(raw_text_file, lambda: None, lambda: {'choices': utils.get_datasets('training/datasets', 'txt')}, 'refresh-button', interactive=not mu)

                        with gr.Row():
                            with gr.Column():
                                overlap_len = gr.Slider(label='Overlap Length', minimum=0, maximum=512, value=128, step=16, info='How many tokens from the prior chunk of text to include into the next chunk. (The chunks themselves will be of a size determined by Cutoff Length). Setting overlap to exactly half the cutoff length may be ideal.')
                                newline_favor_len = gr.Slider(label='Prefer Newline Cut Length', minimum=0, maximum=512, value=128, step=16, info='Length (in characters, not tokens) of the maximum distance to shift an overlap cut by to ensure chunks cut at newlines. If too low, cuts may occur in the middle of lines.')

                            with gr.Column():
                                hard_cut_string = gr.Textbox(label='Hard Cut String', value='\\n\\n\\n', info='String that indicates a hard cut between text parts. Helps prevent unwanted overlap.')
                                min_chars = gr.Number(label='Ignore small blocks', value=0, info='Ignore Hard Cut blocks that have less or equal characters than this number')

                    with gr.Row():
                        start_button = gr.Button("Start LoRA Training", variant='primary', interactive=not mu)
                        stop_button = gr.Button("Interrupt", interactive=not mu)

                    output = gr.Markdown(value="Ready")

        with gr.Tab('Perplexity evaluation', elem_id='evaluate-tab'):
            with gr.Row():
                with gr.Column():
                    models = gr.Dropdown(utils.get_available_models(), label='Models', multiselect=True, interactive=not mu)
                    evaluate_text_file = gr.Dropdown(choices=['wikitext', 'ptb', 'ptb_new'] + utils.get_datasets('training/datasets', 'txt')[1:], value='wikitext', label='Input dataset', info='The raw text file on which the model will be evaluated. The first options are automatically downloaded: wikitext, ptb, and ptb_new. The next options are your local text files under training/datasets.', interactive=not mu)
                    with gr.Row():
                        with gr.Column():
                            stride_length = gr.Slider(label='Stride', minimum=0, maximum=32768, value=512, step=256, info='Used to make the evaluation faster at the cost of accuracy. 1 = slowest but most accurate. 512 is a common value.')

                        with gr.Column():
                            max_length = gr.Slider(label='max_length', minimum=0, maximum=32768, value=0, step=256, info='The context for each evaluation. If set to 0, the maximum context length for the model will be used.')

                    with gr.Row():
                        start_current_evaluation = gr.Button("Evaluate loaded model", interactive=not mu)
                        start_evaluation = gr.Button("Evaluate selected models", interactive=not mu)
                        stop_evaluation = gr.Button("Interrupt", interactive=not mu)

                with gr.Column():
                    evaluation_log = gr.Markdown(value='')

            evaluation_table = gr.Dataframe(value=generate_markdown_table(), interactive=True)
            with gr.Row():
                save_comments = gr.Button('Save comments', elem_classes="small-button", interactive=not mu)
                refresh_table = gr.Button('Refresh the table', elem_classes="small-button", interactive=not mu)

    # Training events
    all_params = [lora_name, always_override, q_proj_en, v_proj_en, k_proj_en, o_proj_en, gate_proj_en, down_proj_en, up_proj_en, save_steps, micro_batch_size, batch_size, epochs, learning_rate, lr_scheduler_type, lora_rank, lora_alpha, lora_dropout, cutoff_len, dataset, eval_dataset, format, eval_steps, raw_text_file, overlap_len, newline_favor_len, higher_rank_limit, warmup_steps, optimizer, hard_cut_string, train_only_after, stop_at_loss, add_eos_token, min_chars, report_to]

    copy_from.change(do_copy_params, [copy_from] + all_params, all_params)
    start_button.click(do_train, all_params, output)
    stop_button.click(do_interrupt, None, None, queue=False)
    higher_rank_limit.change(change_rank_limit, [higher_rank_limit], [lora_rank, lora_alpha])

    # Evaluation events. For some reason, the interrupt event
    # doesn't work with the .then() syntax, so I write them one
    # by one in this ugly but functional way.
    ev = start_evaluation.click(calculate_perplexity, [models, evaluate_text_file, stride_length, max_length], evaluation_log, show_progress=False)
    start_evaluation.click(generate_markdown_table, None, evaluation_table, show_progress=False)

    start_current_evaluation.click(lambda: ['current model'], None, tmp)
    ev_cur = start_current_evaluation.click(calculate_perplexity, [tmp, evaluate_text_file, stride_length, max_length], evaluation_log, show_progress=False)
    start_current_evaluation.click(generate_markdown_table, None, evaluation_table, show_progress=False)

    stop_evaluation.click(None, None, None, cancels=[ev, ev_cur], queue=False)
    refresh_table.click(generate_markdown_table, None, evaluation_table, show_progress=True)
    save_comments.click(
        save_past_evaluations, evaluation_table, None).then(
        lambda: "Comments saved.", None, evaluation_log, show_progress=False)


def do_interrupt():
    global WANT_INTERRUPT
    WANT_INTERRUPT = True


def do_copy_params(lora_name: str, *args):
    f_name = f"{shared.args.lora_dir}/{clean_path(None, lora_name)}/training_parameters.json"
    if Path(f_name).is_file():
        with open(f_name, 'r', encoding='utf-8') as format_file:
            params: dict[str, str] = json.load(format_file)
    else:
        params = {}

    result = list()
    for i in range(0, len(PARAMETERS)):
        key = PARAMETERS[i]
        if key in params:
            result.append(params[key])
        else:
            result.append(args[i])

    return result


def change_rank_limit(use_higher_ranks: bool):
    mult = 2 if use_higher_ranks else 1
    return {"maximum": 1024 * mult, "__type__": "update"}, {"maximum": 2048 * mult, "__type__": "update"}


def clean_path(base_path: str, path: str):
    """Strips unusual symbols and forcibly builds a path as relative to the intended directory."""
    path = path.replace('\\', '/').replace('..', '_')
    if base_path is None:
        return path

    return f'{Path(base_path).absolute()}/{path}'


def backup_adapter(input_folder):
    # Get the creation date of the file adapter_model.bin
    try:
        adapter_file = Path(f"{input_folder}/adapter_model.bin")
        if adapter_file.is_file():

            logger.info("Backing up existing LoRA adapter...")
            creation_date = datetime.fromtimestamp(adapter_file.stat().st_ctime)
            creation_date_str = creation_date.strftime("Backup-%Y-%m-%d")

            # Create the new subfolder
            subfolder_path = Path(f"{input_folder}/{creation_date_str}")
            subfolder_path.mkdir(parents=True, exist_ok=True)

            # Check if the file already exists in the subfolder
            backup_adapter_file = Path(f"{input_folder}/{creation_date_str}/adapter_model.bin")
            if backup_adapter_file.is_file():
                print(" - Backup already exists. Skipping backup process.")
                return

            # Copy existing files to the new subfolder
            existing_files = Path(input_folder).iterdir()
            for file in existing_files:
                if file.is_file():
                    shutil.copy2(file, subfolder_path)
    except Exception as e:
        print("An error occurred in backup_adapter:", str(e))


def calc_trainable_parameters(model):
    trainable_params = 0
    all_param = 0
    for _, param in model.named_parameters():
        num_params = param.numel()
        # if using DS Zero 3 and the weights are initialized empty
        if num_params == 0 and hasattr(param, "ds_numel"):
            num_params = param.ds_numel

        all_param += num_params
        if param.requires_grad:
            trainable_params += num_params

    return trainable_params, all_param


<<<<<<< HEAD
def do_auto_train():
    print("Training LoRA...")
    # load the parameters from training/params.json
    with open('training/params.json') as f:
        params = json.load(f)

    params = list(params.values())
    # train the model

    for response in do_train(*params):
        print(response)


def do_train(lora_name: str, always_override: bool, save_steps: int, micro_batch_size: int, batch_size: int, epochs: int, learning_rate: str, lr_scheduler_type: str, lora_rank: int, lora_alpha: int, lora_dropout: float, cutoff_len: int, dataset: str, eval_dataset: str, format: str, eval_steps: int, raw_text_file: str, overlap_len: int, newline_favor_len: int, higher_rank_limit: bool, warmup_steps: int, optimizer: str, hard_cut_string: str, train_only_after: str, stop_at_loss: float, add_eos_token: bool, min_chars: int, report_to: str):
=======
def do_train(lora_name: str, always_override: bool, q_proj_en: bool, v_proj_en: bool, k_proj_en: bool, o_proj_en: bool, gate_proj_en: bool, down_proj_en: bool, up_proj_en: bool, save_steps: int, micro_batch_size: int, batch_size: int, epochs: int, learning_rate: str, lr_scheduler_type: str, lora_rank: int, lora_alpha: int, lora_dropout: float, cutoff_len: int, dataset: str, eval_dataset: str, format: str, eval_steps: int, raw_text_file: str, overlap_len: int, newline_favor_len: int, higher_rank_limit: bool, warmup_steps: int, optimizer: str, hard_cut_string: str, train_only_after: str, stop_at_loss: float, add_eos_token: bool, min_chars: int, report_to: str):
>>>>>>> 262f8ae5

    print("Training LoRA...")

    if shared.args.monkey_patch:
        from alpaca_lora_4bit.monkeypatch.peft_tuners_lora_monkey_patch import (
            replace_peft_model_with_int4_lora_model
        )
        replace_peft_model_with_int4_lora_model()

    global WANT_INTERRUPT
    WANT_INTERRUPT = False

    # == Input validation / processing ==
    yield "Preparing the input..."
    lora_file_path = clean_path(None, lora_name)
    if lora_file_path.strip() == '':
        yield "Missing or invalid LoRA file name input."
        return

    lora_file_path = f"{Path(shared.args.lora_dir)}/{lora_file_path}"
    actual_lr = float(learning_rate)
    model_type = type(shared.model).__name__

    if model_type in MODEL_CLASSES:
        model_id = MODEL_CLASSES[model_type]
    else:
        model_id = "llama"
        if model_type == "PeftModelForCausalLM":
            if len(shared.lora_names) > 0:
                yield "You are trying to train a LoRA while you already have another LoRA loaded. This will work, but may have unexpected effects. *(Will continue anyway in 5 seconds, press `Interrupt` to stop.)*"
                logger.warning("Training LoRA over top of another LoRA. May have unexpected effects.")
            else:
                yield "Model ID not matched due to LoRA loading. Consider reloading base model. *(Will continue anyway in 5 seconds, press `Interrupt` to stop.)*"
                logger.warning("Model ID not matched due to LoRA loading. Consider reloading base model.")
        else:
            yield "LoRA training has only currently been validated for LLaMA, OPT, GPT-J, and GPT-NeoX models. Unexpected errors may follow. *(Will continue anyway in 5 seconds, press `Interrupt` to stop.)*"
            logger.warning(f"LoRA training has only currently been validated for LLaMA, OPT, GPT-J, and GPT-NeoX models. (Found model type: {model_type})")

        time.sleep(5)

    if shared.args.loader == 'GPTQ-for-LLaMa' and not shared.args.monkey_patch:
        yield "LoRA training with GPTQ-for-LLaMa requires loading with `--monkey-patch`"
        return

    if cutoff_len <= 0 or micro_batch_size <= 0 or batch_size <= 0 or actual_lr <= 0 or lora_rank <= 0 or lora_alpha <= 0:
        yield "Cannot input zeroes."
        return

    gradient_accumulation_steps = batch_size // micro_batch_size
    shared.tokenizer.pad_token_id = 0
    shared.tokenizer.padding_side = "left"

    # Populate target_modules list with chosen X_proj modules. Llama-based models only atm, non-llama will revert to default behavior.
    def list_target_modules(model_id):
        if model_id != "llama":
            return model_to_lora_modules[model_id]

        available_modules = {
            "gate": gate_proj_en,
            "down": down_proj_en,
            "up": up_proj_en,
            "q": q_proj_en,
            "v": v_proj_en,
            "k": k_proj_en,
            "o": o_proj_en,
        }
        target_mods = [f"{name}_proj" for name, enabled in available_modules.items() if enabled]
        return target_mods

    def encode(text, add_bos_token):
        result = shared.tokenizer.encode(text, truncation=True, max_length=cutoff_len)
        # Check if the first two tokens are BOS
        if len(result) >= 2 and result[:2] == [shared.tokenizer.bos_token_id, shared.tokenizer.bos_token_id]:
            result = result[1:]

        if not add_bos_token and result[0] == shared.tokenizer.bos_token_id:
            result = result[1:]
        return result

    def tokenize(prompt, append_eos_token=False):

        if train_only_after == '' or train_only_after not in prompt:
            input_ids = encode(prompt, True)

            if append_eos_token and input_ids[-1] != shared.tokenizer.eos_token_id and len(input_ids) < cutoff_len:
                input_ids.append(shared.tokenizer.eos_token_id)

            input_ids = [shared.tokenizer.pad_token_id] * (cutoff_len - len(input_ids)) + input_ids
            labels = [1] * len(input_ids)

        else:
            ind = prompt.index(train_only_after) + len(train_only_after)
            before_tokens = encode(prompt[:ind], True)
            after_tokens = encode(prompt[ind:], False)

            if append_eos_token and after_tokens[-1] != shared.tokenizer.eos_token_id:
                after_tokens.append(shared.tokenizer.eos_token_id)

            full_length = len(after_tokens) + len(before_tokens)
            if full_length > cutoff_len:
                after_tokens = after_tokens[:cutoff_len - len(before_tokens)]
            else:
                before_tokens = [shared.tokenizer.pad_token_id] * (cutoff_len - full_length) + before_tokens

            input_ids = before_tokens + after_tokens
            labels = [-100] * len(before_tokens) + [1] * len(after_tokens)

        input_ids = torch.tensor(input_ids)
        return {
            "input_ids": input_ids,
            "labels": labels,
            "attention_mask": input_ids.ne(shared.tokenizer.pad_token_id),
        }

    train_template.clear()

    # == Prep the dataset, format, etc ==
    if raw_text_file not in ['None', '']:
        train_template["template_type"] = "raw_text"
        logger.info("Loading raw text file dataset...")
        fullpath = clean_path('training/datasets', f'{raw_text_file}')
        fullpath = Path(fullpath)
        if fullpath.is_dir():
            logger.info('Training path directory {}'.format(raw_text_file))
            raw_text = ""
            file_paths = sorted(fullpath.glob('*.txt'), key=lambda path: natural_keys(path.name))
            for file_path in file_paths:
                if file_path.is_file():
                    with file_path.open('r', encoding='utf-8') as file:
                        raw_text += file.read().replace('\r', '')

                    logger.info(f"Loaded training file: {file_path.name}")
        else:
            with open(clean_path('training/datasets', f'{raw_text_file}.txt'), 'r', encoding='utf-8') as file:
                raw_text = file.read().replace('\r', '')

        cut_string = hard_cut_string.replace('\\n', '\n')
        eos_added = 0
        out_tokens = []
        for text_part in raw_text.split(cut_string):
            if len(text_part.strip()) <= min_chars:
                continue

            tokens = shared.tokenizer.encode(text_part)
            if add_eos_token:
                tokens.append(shared.tokenizer.eos_token_id)
                eos_added += 1

            step = cutoff_len - overlap_len
            if step <= 0:
                yield f"Error: overlap_len ({overlap_len}) cannot be greater than or equal to cutoff_len ({cutoff_len})"
                return

            out_tokens.extend(split_chunks(tokens, cutoff_len, step))

        if eos_added > 0:
            print(f"EOS added to {eos_added} text blocks")

        del raw_text  # Note: could be a gig for a large dataset, so delete redundant data as we go to be safe on RAM
        text_chunks = [shared.tokenizer.decode(x) for x in out_tokens]
        del out_tokens
        if newline_favor_len > 0:
            text_chunks = [cut_chunk_for_newline(x, newline_favor_len) for x in text_chunks]

        train_data = Dataset.from_list([tokenize(x) for x in text_chunks])
        del text_chunks
        eval_data = None
    else:
        if dataset in ['None', '']:
            yield "Missing dataset choice input, cannot continue."
            return

        if format in ['None', '']:
            yield "Missing format choice input, cannot continue."
            return

        train_template["template_type"] = "dataset"

        with open(clean_path('training/formats', f'{format}.json'), 'r', encoding='utf-8-sig') as formatFile:
            format_data: dict[str, str] = json.load(formatFile)

        # == store training prompt ==
        for _, value in format_data.items():
            prompt_key = f"template_{len(train_template)}"
            train_template[prompt_key] = value

        def generate_prompt(data_point: dict[str, str]):
            for options, data in format_data.items():
                if set(options.split(',')) == set(x[0] for x in data_point.items() if (type(x[1]) is str and len(x[1].strip()) > 0)):
                    for key, val in data_point.items():
                        if type(val) is str:
                            data = data.replace(f'%{key}%', val)
                    return data
            raise RuntimeError(f'Data-point "{data_point}" has no keyset match within format "{list(format_data.keys())}"')

        def generate_and_tokenize_prompt(data_point):
            prompt = generate_prompt(data_point)
            return tokenize(prompt, add_eos_token)

        logger.info("Loading JSON datasets...")
        data = load_dataset("json", data_files=clean_path('training/datasets', f'{dataset}.json'))
        train_data = data['train'].map(generate_and_tokenize_prompt, new_fingerprint='%030x' % random.randrange(16**30))

        if eval_dataset == 'None':
            eval_data = None
        else:
            eval_data = load_dataset("json", data_files=clean_path('training/datasets', f'{eval_dataset}.json'))
            eval_data = eval_data['train'].map(generate_and_tokenize_prompt, new_fingerprint='%030x' % random.randrange(16**30))

    # == We MUST reload model if it went through any previous training, even failed one ==
    if shared.model_dirty_from_training:
        selected_model = shared.model_name
        if selected_model:
            print("\033[1;31;1m(Model has been modified by previous training, it needs to be reloaded...)\033[0;37;0m")
            try:
                yield f"Reloading {selected_model}..."
                reload_model()
                if shared.model is not None:
                    print("Model reloaded OK, continue with training.")
                else:
                    return f"Failed to load {selected_model}."
            except:
                exc = traceback.format_exc()
                logger.error('Failed to reload the model.')
                print(exc)
                return exc.replace('\n', '\n\n')

    # == Start prepping the model itself ==
    if not hasattr(shared.model, 'lm_head') or hasattr(shared.model.lm_head, 'weight'):
        logger.info("Getting model ready...")
        prepare_model_for_kbit_training(shared.model)

    # base model is now frozen and should not be reused for any other LoRA training than this one
    shared.model_dirty_from_training = True

    logger.info("Preparing for training...")
    config = LoraConfig(
        r=lora_rank,
        lora_alpha=lora_alpha,
        target_modules=list_target_modules(model_id),
        lora_dropout=lora_dropout,
        bias="none",
        task_type="CAUSAL_LM"
    )

    # == Backup the existing adapter ==
    if not always_override:
        backup_adapter(lora_file_path)

    # == get model trainable params
    model_trainable_params, model_all_params = calc_trainable_parameters(shared.model)

    try:
        logger.info("Creating LoRA model...")
        lora_model = get_peft_model(shared.model, config)
        if not always_override and Path(f"{lora_file_path}/adapter_model.bin").is_file():
            logger.info("Loading existing LoRA data...")
            state_dict_peft = torch.load(f"{lora_file_path}/adapter_model.bin")
            set_peft_model_state_dict(lora_model, state_dict_peft)
    except:
        yield traceback.format_exc().replace('\n', '\n\n')
        return

    if shared.args.monkey_patch:
        from alpaca_lora_4bit.autograd_4bit import Autograd4bitQuantLinear
        from alpaca_lora_4bit.models import Linear4bitLt
        for _, m in lora_model.named_modules():
            if isinstance(m, Autograd4bitQuantLinear) or isinstance(m, Linear4bitLt):
                if m.is_v1_model:
                    m.zeros = m.zeros.half()
                m.scales = m.scales.half()

    class Tracked():
        def __init__(self):
            self.current_steps = 0
            self.max_steps = 0
            self.did_save = False

    tracked = Tracked()
    actual_save_steps = math.ceil(save_steps / gradient_accumulation_steps)

    class Callbacks(transformers.TrainerCallback):
        def on_step_begin(self, args: transformers.TrainingArguments, state: transformers.TrainerState, control: transformers.TrainerControl, **kwargs):
            tracked.current_steps = state.global_step * gradient_accumulation_steps
            tracked.max_steps = state.max_steps * gradient_accumulation_steps
            if WANT_INTERRUPT:
                control.should_epoch_stop = True
                control.should_training_stop = True
            elif state.global_step > 0 and actual_save_steps > 0 and state.global_step % actual_save_steps == 0:
                lora_model.save_pretrained(f"{lora_file_path}/checkpoint-{tracked.current_steps}/")
                # Save log
                with open(f"{lora_file_path}/checkpoint-{tracked.current_steps}/training_log.json", 'w', encoding='utf-8') as file:
                    json.dump(train_log, file, indent=2)
                # == Save training prompt ==
                with open(f"{lora_file_path}/checkpoint-{tracked.current_steps}/training_prompt.json", 'w', encoding='utf-8') as file:
                    json.dump(train_template, file, indent=2)

        def on_substep_end(self, args: transformers.TrainingArguments, state: transformers.TrainerState, control: transformers.TrainerControl, **kwargs):
            tracked.current_steps += 1
            if WANT_INTERRUPT:
                control.should_epoch_stop = True
                control.should_training_stop = True

        def on_log(self, args: transformers.TrainingArguments, state: transformers.TrainerState, control: transformers.TrainerControl, logs, **kwargs):
            train_log.update(logs)
            train_log.update({"current_steps": tracked.current_steps})
            if WANT_INTERRUPT:
                print("\033[1;31;1mInterrupted by user\033[0;37;0m")

            print(f"\033[1;30;40mStep: {tracked.current_steps} \033[0;37;0m", end='')
            if 'loss' in logs:
                loss = float(logs['loss'])
                if loss <= stop_at_loss:
                    control.should_epoch_stop = True
                    control.should_training_stop = True
                    print(f"\033[1;31;1mStop Loss {stop_at_loss} reached.\033[0;37;0m")

    trainer = transformers.Trainer(
        model=lora_model,
        train_dataset=train_data,
        eval_dataset=eval_data,
        args=transformers.TrainingArguments(
            report_to=report_to if report_to != "None" else None,
            per_device_train_batch_size=micro_batch_size,
            gradient_accumulation_steps=gradient_accumulation_steps,
            warmup_steps=math.ceil(warmup_steps / gradient_accumulation_steps),
            num_train_epochs=epochs,
            learning_rate=actual_lr,
            fp16=False if shared.args.cpu else True,
            optim=optimizer,
            logging_steps=2 if stop_at_loss > 0 else 5,
            evaluation_strategy="steps" if eval_data is not None else "no",
            eval_steps=math.ceil(eval_steps / gradient_accumulation_steps) if eval_data is not None else None,
            save_strategy="steps" if eval_data is not None else "no",
            output_dir=lora_file_path,
            lr_scheduler_type=lr_scheduler_type,
            load_best_model_at_end=eval_data is not None,
            # TODO: Enable multi-device support
            ddp_find_unused_parameters=None,
            no_cuda=shared.args.cpu,
            use_ipex=True if is_torch_xpu_available and not shared.args.cpu else False
        ),
        data_collator=transformers.DataCollatorForLanguageModeling(shared.tokenizer, mlm=False),
        callbacks=list([Callbacks()])
    )

    lora_model.config.use_cache = False

    #if torch.__version__ >= "2" and sys.platform != "win32":
    #    lora_model = torch.compile(lora_model)

    # == Save parameters for reuse ==
    with open(f"{lora_file_path}/training_parameters.json", 'w', encoding='utf-8') as file:
        vars = locals()
        json.dump({x: vars[x] for x in PARAMETERS}, file, indent=2)

    # == Save training prompt ==
    with open(f"{lora_file_path}/training_prompt.json", 'w', encoding='utf-8') as file:
        json.dump(train_template, file, indent=2)

    # == Main run and monitor loop ==
    logger.info("Starting training...")
    yield "Starting..."

    lora_trainable_param, lora_all_param = calc_trainable_parameters(lora_model)

    projections_string = ", ".join([projection.replace("_proj", "") for projection in list_target_modules(model_id)])

    print(f"Training '{model_id}' model using ({projections_string}) projections")

    if lora_all_param > 0:
        print(f"Trainable params: {lora_trainable_param:,d} ({100 * lora_trainable_param / lora_all_param:.4f} %), All params: {lora_all_param:,d} (Model: {model_all_params:,d})")

    train_log.update({"base_model_name": shared.model_name})
    train_log.update({"base_model_class": shared.model.__class__.__name__})
    train_log.update({"base_loaded_in_4bit": getattr(lora_model, "is_loaded_in_4bit", False)})
    train_log.update({"base_loaded_in_8bit": getattr(lora_model, "is_loaded_in_8bit", False)})
    train_log.update({"projections": projections_string})

    if stop_at_loss > 0:
        print(f"Monitoring loss \033[1;31;1m(Auto-Stop at: {stop_at_loss})\033[0;37;0m")

    if WANT_INTERRUPT:
        yield "Interrupted before start."
        return

    def log_train_dataset(trainer):
        decoded_entries = []
        # Try to decode the entries and write the log file
        try:
            # Iterate over the first 10 elements in the dataset (or fewer if there are less than 10)
            for i in range(min(10, len(trainer.train_dataset))):
                decoded_text = shared.tokenizer.decode(trainer.train_dataset[i]['input_ids'])
                decoded_entries.append({"value": decoded_text})

            # Write the log file
            Path('logs').mkdir(exist_ok=True)
            with open(Path('logs/train_dataset_sample.json'), 'w') as json_file:
                json.dump(decoded_entries, json_file, indent=4)

            logger.info("Log file 'train_dataset_sample.json' created in the 'logs' directory.")
        except Exception as e:
            logger.error(f"Failed to create log file due to error: {e}")

    def threaded_run():
        log_train_dataset(trainer)
        trainer.train()
        # Note: save in the thread in case the gradio thread breaks (eg browser closed)
        lora_model.save_pretrained(lora_file_path)
        logger.info("LoRA training run is completed and saved.")
        # Save log
        with open(f"{lora_file_path}/training_log.json", 'w', encoding='utf-8') as file:
            json.dump(train_log, file, indent=2)

    thread = threading.Thread(target=threaded_run)
    thread.start()
    last_step = 0
    start_time = time.perf_counter()

    while thread.is_alive():
        time.sleep(0.5)
        if WANT_INTERRUPT:
            yield "Interrupting, please wait... *(Run will stop after the current training step completes.)*"

        elif tracked.current_steps != last_step:
            last_step = tracked.current_steps
            time_elapsed = time.perf_counter() - start_time
            if time_elapsed <= 0:
                timer_info = ""
                total_time_estimate = 999
            else:
                its = tracked.current_steps / time_elapsed
                if its > 1:
                    timer_info = f"`{its:.2f}` it/s"
                else:
                    timer_info = f"`{1.0/its:.2f}` s/it"

                total_time_estimate = (1.0 / its) * (tracked.max_steps)

            yield f"Running... **{tracked.current_steps}** / **{tracked.max_steps}** ... {timer_info}, {format_time(time_elapsed)} / {format_time(total_time_estimate)} ... {format_time(total_time_estimate - time_elapsed)} remaining"

    # Saving in the train thread might fail if an error occurs, so save here if so.
    if not tracked.did_save:
        logger.info("Training complete, saving...")
        lora_model.save_pretrained(lora_file_path)

    if WANT_INTERRUPT:
        logger.info("Training interrupted.")
        yield f"Interrupted. Incomplete LoRA saved to `{lora_file_path}`."
    else:
        logger.info("Training complete!")
        yield f"Done! LoRA saved to `{lora_file_path}`.\n\nBefore testing your new LoRA, make sure to first reload the model, as it is currently dirty from training."


def split_chunks(arr, size, step):
    for i in range(0, len(arr), step):
        yield arr[i:i + size]


def cut_chunk_for_newline(chunk: str, max_length: int):
    if '\n' not in chunk:
        return chunk

    first_newline = chunk.index('\n')
    if first_newline < max_length:
        chunk = chunk[first_newline + 1:]

    if '\n' not in chunk:
        return chunk

    last_newline = chunk.rindex('\n')
    if len(chunk) - last_newline < max_length:
        chunk = chunk[:last_newline]

    return chunk


def format_time(seconds: float):
    if seconds < 120:
        return f"`{seconds:.0f}` seconds"

    minutes = seconds / 60
    if minutes < 120:
        return f"`{minutes:.0f}` minutes"

    hours = minutes / 60
    return f"`{hours:.0f}` hours"<|MERGE_RESOLUTION|>--- conflicted
+++ resolved
@@ -287,7 +287,6 @@
     return trainable_params, all_param
 
 
-<<<<<<< HEAD
 def do_auto_train():
     print("Training LoRA...")
     # load the parameters from training/params.json
@@ -301,10 +300,7 @@
         print(response)
 
 
-def do_train(lora_name: str, always_override: bool, save_steps: int, micro_batch_size: int, batch_size: int, epochs: int, learning_rate: str, lr_scheduler_type: str, lora_rank: int, lora_alpha: int, lora_dropout: float, cutoff_len: int, dataset: str, eval_dataset: str, format: str, eval_steps: int, raw_text_file: str, overlap_len: int, newline_favor_len: int, higher_rank_limit: bool, warmup_steps: int, optimizer: str, hard_cut_string: str, train_only_after: str, stop_at_loss: float, add_eos_token: bool, min_chars: int, report_to: str):
-=======
 def do_train(lora_name: str, always_override: bool, q_proj_en: bool, v_proj_en: bool, k_proj_en: bool, o_proj_en: bool, gate_proj_en: bool, down_proj_en: bool, up_proj_en: bool, save_steps: int, micro_batch_size: int, batch_size: int, epochs: int, learning_rate: str, lr_scheduler_type: str, lora_rank: int, lora_alpha: int, lora_dropout: float, cutoff_len: int, dataset: str, eval_dataset: str, format: str, eval_steps: int, raw_text_file: str, overlap_len: int, newline_favor_len: int, higher_rank_limit: bool, warmup_steps: int, optimizer: str, hard_cut_string: str, train_only_after: str, stop_at_loss: float, add_eos_token: bool, min_chars: int, report_to: str):
->>>>>>> 262f8ae5
 
     print("Training LoRA...")
 
