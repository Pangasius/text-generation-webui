# Text generation web UI

A Gradio web UI for Large Language Models.

Its goal is to become the [AUTOMATIC1111/stable-diffusion-webui](https://github.com/AUTOMATIC1111/stable-diffusion-webui) of text generation.

|![Image1](https://github.com/oobabooga/screenshots/raw/main/print_instruct.png) | ![Image2](https://github.com/oobabooga/screenshots/raw/main/print_chat.png) |
|:---:|:---:|
|![Image1](https://github.com/oobabooga/screenshots/raw/main/print_default.png) | ![Image2](https://github.com/oobabooga/screenshots/raw/main/print_parameters.png) |

## Features

* 3 interface modes: default (two columns), notebook, and chat
* Multiple model backends: [transformers](https://github.com/huggingface/transformers), [llama.cpp](https://github.com/ggerganov/llama.cpp), [ExLlama](https://github.com/turboderp/exllama), [ExLlamaV2](https://github.com/turboderp/exllamav2), [AutoGPTQ](https://github.com/PanQiWei/AutoGPTQ), [GPTQ-for-LLaMa](https://github.com/qwopqwop200/GPTQ-for-LLaMa), [CTransformers](https://github.com/marella/ctransformers), [AutoAWQ](https://github.com/casper-hansen/AutoAWQ)
* Dropdown menu for quickly switching between different models
* LoRA: load and unload LoRAs on the fly, train a new LoRA using QLoRA
* Precise instruction templates for chat mode, including Llama-2-chat, Alpaca, Vicuna, WizardLM, StableLM, and many others
* 4-bit, 8-bit, and CPU inference through the transformers library
* Use llama.cpp models with transformers samplers (`llamacpp_HF` loader)
* [Multimodal pipelines, including LLaVA and MiniGPT-4](https://github.com/oobabooga/text-generation-webui/tree/main/extensions/multimodal)
* [Extensions framework](https://github.com/oobabooga/text-generation-webui/wiki/07-%E2%80%90-Extensions)
* [Custom chat characters](https://github.com/oobabooga/text-generation-webui/wiki/03-%E2%80%90-Parameters-Tab#character)
* Very efficient text streaming
* Markdown output with LaTeX rendering, to use for instance with [GALACTICA](https://github.com/paperswithcode/galai)
* API, including endpoints for websocket streaming ([see the examples](https://github.com/oobabooga/text-generation-webui/blob/main/api-examples))

## Documentation

To learn how to use the various features, check out the Documentation: 

https://github.com/oobabooga/text-generation-webui/wiki

## Installation

### One-click installers

1) Clone or [download](https://github.com/oobabooga/text-generation-webui/archive/refs/heads/main.zip) the repository.
2) Run the `start_linux.sh`, `start_windows.bat`, `start_macos.sh`, or `start_wsl.bat` script depending on your OS.
3) Select your GPU vendor when asked.
4) Have fun!

#### How it works

The script creates a folder called `installer_files` where it sets up a Conda environment using Miniconda. The installation is self-contained: if you want to reinstall, just delete `installer_files` and run the start script again.

To launch the webui in the future after it is already installed, run the same `start` script.

#### Getting updates

Run `update_linux.sh`, `update_windows.bat`, `update_macos.sh`, or `update_wsl.bat`.

#### Running commands

If you ever need to install something manually in the `installer_files` environment, you can launch an interactive shell using the cmd script: `cmd_linux.sh`, `cmd_windows.bat`, `cmd_macos.sh`, or `cmd_wsl.bat`.

#### Defining command-line flags

To define persistent command-line flags like `--listen` or `--api`, edit the `CMD_FLAGS.txt` file with a text editor and add them there. Flags can also be provided directly to the start scripts, for instance, `./start-linux.sh --listen`.

#### Other info

* There is no need to run any of those scripts as admin/root.
* For additional instructions about AMD setup, WSL setup, and nvcc installation, consult [the documentation](https://github.com/oobabooga/text-generation-webui/wiki).
* The installer has been tested mostly on NVIDIA GPUs. If you can find a way to improve it for your AMD/Intel Arc/Mac Metal GPU, you are highly encouraged to submit a PR to this repository. The main file to be edited is `one_click.py`.
* For automated installation, you can use the `GPU_CHOICE`, `USE_CUDA118`, `LAUNCH_AFTER_INSTALL`, and `INSTALL_EXTENSIONS` environment variables. For instance: `GPU_CHOICE=A USE_CUDA118=FALSE LAUNCH_AFTER_INSTALL=FALSE INSTALL_EXTENSIONS=FALSE ./start_linux.sh`.

### Manual installation using Conda

Recommended if you have some experience with the command-line.

#### 0. Install Conda

https://docs.conda.io/en/latest/miniconda.html

On Linux or WSL, it can be automatically installed with these two commands ([source](https://educe-ubc.github.io/conda.html)):

```
curl -sL "https://repo.anaconda.com/miniconda/Miniconda3-latest-Linux-x86_64.sh" > "Miniconda3.sh"
bash Miniconda3.sh
```

#### 1. Create a new conda environment

```
conda create -n textgen python=3.11
conda activate textgen
```

#### 2. Install Pytorch

| System | GPU | Command |
|--------|---------|---------|
| Linux/WSL | NVIDIA | `pip3 install torch torchvision torchaudio --index-url https://download.pytorch.org/whl/cu121` |
| Linux/WSL | CPU only | `pip3 install torch torchvision torchaudio --index-url https://download.pytorch.org/whl/cpu` |
| Linux | AMD | `pip3 install torch torchvision torchaudio --index-url https://download.pytorch.org/whl/rocm5.6` |
| MacOS + MPS | Any | `pip3 install torch torchvision torchaudio` |
| Windows | NVIDIA | `pip3 install torch torchvision torchaudio --index-url https://download.pytorch.org/whl/cu121` |
| Windows | CPU only | `pip3 install torch torchvision torchaudio` |

The up-to-date commands can be found here: https://pytorch.org/get-started/locally/.
<<<<<<< HEAD
=======

For NVIDIA, you may also need to manually install the CUDA runtime libraries:

```
conda install -y -c "nvidia/label/cuda-12.1.0" cuda-runtime
```
>>>>>>> 262f8ae5

#### 3. Install the web UI

```
git clone https://github.com/oobabooga/text-generation-webui
cd text-generation-webui
pip install -r <requirements file according to table below>
```

Requirements file to use:

| GPU | CPU | requirements file to use |
|--------|---------|---------|
| NVIDIA | has AVX2 | `requirements.txt` |
| NVIDIA | no AVX2 | `requirements_noavx2.txt` |
| AMD | has AVX2 | `requirements_amd.txt` |
| AMD | no AVX2 | `requirements_amd_noavx2.txt` |
| CPU only | has AVX2 | `requirements_cpu_only.txt` |
| CPU only | no AVX2 | `requirements_cpu_only_noavx2.txt` |
| Apple | Intel | `requirements_apple_intel.txt` |
| Apple | Apple Silicon | `requirements_apple_silicon.txt` |

##### AMD GPU on Windows

1) Use `requirements_cpu_only.txt` or `requirements_cpu_only_noavx2.txt` in the command above.

2) Manually install llama-cpp-python using the appropriate command for your hardware: [Installation from PyPI](https://github.com/abetlen/llama-cpp-python#installation-with-hardware-acceleration).
    * Use the `LLAMA_HIPBLAS=on` toggle.
    * Note the [Windows remarks](https://github.com/abetlen/llama-cpp-python#windows-remarks).

3) Manually install AutoGPTQ: [Installation](https://github.com/PanQiWei/AutoGPTQ#install-from-source).
    * Perform the from-source installation - there are no prebuilt ROCm packages for Windows.

4) Manually install [ExLlama](https://github.com/turboderp/exllama) by simply cloning it into the `repositories` folder (it will be automatically compiled at runtime after that):

```sh
cd text-generation-webui
git clone https://github.com/turboderp/exllama repositories/exllama
```

##### Older NVIDIA GPUs

1) For Kepler GPUs and older, you will need to install CUDA 11.8 instead of 12:

```
pip3 install torch torchvision torchaudio --index-url https://download.pytorch.org/whl/cu118
conda install -y -c "nvidia/label/cuda-11.8.0" cuda-runtime
```

2) bitsandbytes >= 0.39 may not work. In that case, to use `--load-in-8bit`, you may have to downgrade like this:
    * Linux: `pip install bitsandbytes==0.38.1`
    * Windows: `pip install https://github.com/jllllll/bitsandbytes-windows-webui/raw/main/bitsandbytes-0.38.1-py3-none-any.whl`

##### Manual install

The requirments*.txt above contain various precompiled wheels. If you wish to compile things manually, or if you need to because no suitable wheels are available for your hardware, you can use `requirements_nowheels.txt` and then install your desired loaders manually.

### Alternative: Docker

```
ln -s docker/{Dockerfile,docker-compose.yml,.dockerignore} .
cp docker/.env.example .env
# Edit .env and set TORCH_CUDA_ARCH_LIST based on your GPU model
docker compose up --build
```

* You need to have docker compose v2.17 or higher installed. See [this guide](https://github.com/oobabooga/text-generation-webui/wiki/09-%E2%80%90-Docker) for instructions.
* For additional docker files, check out [this repository](https://github.com/Atinoda/text-generation-webui-docker).

### Updating the requirements

From time to time, the `requirements*.txt` changes. To update, use these commands:

```
conda activate textgen
cd text-generation-webui
pip install -r <requirements file that you've used> --upgrade
```

## Downloading models

Models should be placed in the `text-generation-webui/models` folder. They are usually downloaded from [Hugging Face](https://huggingface.co/models?pipeline_tag=text-generation&sort=downloads).

* Transformers or GPTQ models are made of several files and must be placed in a subfolder. Example:

```
text-generation-webui
├── models
│   ├── lmsys_vicuna-33b-v1.3
│   │   ├── config.json
│   │   ├── generation_config.json
│   │   ├── pytorch_model-00001-of-00007.bin
│   │   ├── pytorch_model-00002-of-00007.bin
│   │   ├── pytorch_model-00003-of-00007.bin
│   │   ├── pytorch_model-00004-of-00007.bin
│   │   ├── pytorch_model-00005-of-00007.bin
│   │   ├── pytorch_model-00006-of-00007.bin
│   │   ├── pytorch_model-00007-of-00007.bin
│   │   ├── pytorch_model.bin.index.json
│   │   ├── special_tokens_map.json
│   │   ├── tokenizer_config.json
│   │   └── tokenizer.model
```

* GGUF models are a single file and should be placed directly into `models`. Example:

```
text-generation-webui
├── models
│   ├── llama-2-13b-chat.Q4_K_M.gguf
```

In both cases, you can use the "Model" tab of the UI to download the model from Hugging Face automatically. It is also possible to download via the command-line with `python download-model.py organization/model` (use `--help` to see all the options).

#### GPT-4chan

<details>
<summary>
Instructions
</summary>

[GPT-4chan](https://huggingface.co/ykilcher/gpt-4chan) has been shut down from Hugging Face, so you need to download it elsewhere. You have two options:

* Torrent: [16-bit](https://archive.org/details/gpt4chan_model_float16) / [32-bit](https://archive.org/details/gpt4chan_model)
* Direct download: [16-bit](https://theswissbay.ch/pdf/_notpdf_/gpt4chan_model_float16/) / [32-bit](https://theswissbay.ch/pdf/_notpdf_/gpt4chan_model/)

The 32-bit version is only relevant if you intend to run the model in CPU mode. Otherwise, you should use the 16-bit version.

After downloading the model, follow these steps:

1. Place the files under `models/gpt4chan_model_float16` or `models/gpt4chan_model`.
2. Place GPT-J 6B's config.json file in that same folder: [config.json](https://huggingface.co/EleutherAI/gpt-j-6B/raw/main/config.json).
3. Download GPT-J 6B's tokenizer files (they will be automatically detected when you attempt to load GPT-4chan):

```
python download-model.py EleutherAI/gpt-j-6B --text-only
```

When you load this model in default or notebook modes, the "HTML" tab will show the generated text in 4chan format:

![Image3](https://github.com/oobabooga/screenshots/raw/main/gpt4chan.png)

</details>

## Starting the web UI

    conda activate textgen
    cd text-generation-webui
    python server.py

Then browse to

`http://localhost:7860/?__theme=dark`

Optionally, you can use the following command-line flags:

#### Basic settings

| Flag                                       | Description |
|--------------------------------------------|-------------|
| `-h`, `--help`                             | show this help message and exit |
| `--multi-user`                             | Multi-user mode. Chat histories are not saved or automatically loaded. WARNING: this is likely not safe for sharing publicly. |
| `--character CHARACTER`                    | The name of the character to load in chat mode by default. |
| `--model MODEL`                            | Name of the model to load by default. |
| `--lora LORA [LORA ...]`                   | The list of LoRAs to load. If you want to load more than one LoRA, write the names separated by spaces. |
| `--model-dir MODEL_DIR`                    | Path to directory with all the models. |
| `--lora-dir LORA_DIR`                      | Path to directory with all the loras. |
| `--model-menu`                             | Show a model menu in the terminal when the web UI is first launched. |
| `--settings SETTINGS_FILE`                 | Load the default interface settings from this yaml file. See `settings-template.yaml` for an example. If you create a file called `settings.yaml`, this file will be loaded by default without the need to use the `--settings` flag. |
| `--extensions EXTENSIONS [EXTENSIONS ...]` | The list of extensions to load. If you want to load more than one extension, write the names separated by spaces. |
| `--verbose`                                | Print the prompts to the terminal. |
| `--chat-buttons`                           | Show buttons on the chat tab instead of a hover menu. |

#### Model loader

| Flag                                       | Description |
|--------------------------------------------|-------------|
| `--loader LOADER`                          | Choose the model loader manually, otherwise, it will get autodetected. Valid options: transformers, exllama_hf, exllamav2_hf, exllama, exllamav2, autogptq, gptq-for-llama, llama.cpp, llamacpp_hf, ctransformers, autoawq. |

#### Accelerate/transformers

| Flag                                        | Description |
|---------------------------------------------|-------------|
| `--cpu`                                     | Use the CPU to generate text. Warning: Training on CPU is extremely slow. |
| `--auto-devices`                            | Automatically split the model across the available GPU(s) and CPU. |
|  `--gpu-memory GPU_MEMORY [GPU_MEMORY ...]` | Maximum GPU memory in GiB to be allocated per GPU. Example: --gpu-memory 10 for a single GPU, --gpu-memory 10 5 for two GPUs. You can also set values in MiB like --gpu-memory 3500MiB. |
| `--cpu-memory CPU_MEMORY`                   | Maximum CPU memory in GiB to allocate for offloaded weights. Same as above. |
| `--disk`                                    | If the model is too large for your GPU(s) and CPU combined, send the remaining layers to the disk. |
| `--disk-cache-dir DISK_CACHE_DIR`           | Directory to save the disk cache to. Defaults to "cache". |
| `--load-in-8bit`                            | Load the model with 8-bit precision (using bitsandbytes). |
| `--bf16`                                    | Load the model with bfloat16 precision. Requires NVIDIA Ampere GPU. |
| `--no-cache`                                | Set `use_cache` to `False` while generating text. This reduces VRAM usage slightly, but it comes at a performance cost. |
| `--xformers`                                | Use xformer's memory efficient attention. This is really old and probably doesn't do anything. |
| `--sdp-attention`                           | Use PyTorch 2.0's SDP attention. Same as above. |
| `--trust-remote-code`                       | Set `trust_remote_code=True` while loading the model. Necessary for some models. |
| `--use_fast`                                | Set `use_fast=True` while loading the tokenizer. |

#### Accelerate 4-bit

⚠️  Requires minimum compute of 7.0 on Windows at the moment.

| Flag                                        | Description |
|---------------------------------------------|-------------|
| `--load-in-4bit`                            | Load the model with 4-bit precision (using bitsandbytes). |
| `--use_double_quant`                        | use_double_quant for 4-bit. |
| `--compute_dtype COMPUTE_DTYPE`             | compute dtype for 4-bit. Valid options: bfloat16, float16, float32. |
| `--quant_type QUANT_TYPE`                   | quant_type for 4-bit. Valid options: nf4, fp4. |

#### llama.cpp

| Flag        | Description |
|-------------|-------------|
| `--n_ctx N_CTX` | Size of the prompt context. |
| `--threads` | Number of threads to use. |
| `--threads-batch THREADS_BATCH` | Number of threads to use for batches/prompt processing. |
| `--no_mul_mat_q` | Disable the mulmat kernels. |
| `--n_batch` | Maximum number of prompt tokens to batch together when calling llama_eval. |
| `--no-mmap`   | Prevent mmap from being used. |
| `--mlock`     | Force the system to keep the model in RAM. |
| `--n-gpu-layers N_GPU_LAYERS` | Number of layers to offload to the GPU. |
| `--tensor_split TENSOR_SPLIT`       | Split the model across multiple GPUs. Comma-separated list of proportions. Example: 18,17. |
| `--llama_cpp_seed SEED`             | Seed for llama-cpp models. Default is 0 (random). |
| `--numa`      | Activate NUMA task allocation for llama.cpp. |
| `--cache-capacity CACHE_CAPACITY`   | Maximum cache capacity (llama-cpp-python). Examples: 2000MiB, 2GiB. When provided without units, bytes will be assumed. |

#### ExLlama

| Flag             | Description |
|------------------|-------------|
|`--gpu-split`     | Comma-separated list of VRAM (in GB) to use per GPU device for model layers. Example: 20,7,7. |
|`--max_seq_len MAX_SEQ_LEN`           | Maximum sequence length. |
|`--cfg-cache`                         | ExLlama_HF: Create an additional cache for CFG negative prompts. Necessary to use CFG with that loader, but not necessary for CFG with base ExLlama. |

#### AutoGPTQ

| Flag             | Description |
|------------------|-------------|
| `--triton`                     | Use triton. |
| `--no_inject_fused_attention`  | Disable the use of fused attention, which will use less VRAM at the cost of slower inference. |
| `--no_inject_fused_mlp`        | Triton mode only: disable the use of fused MLP, which will use less VRAM at the cost of slower inference. |
| `--no_use_cuda_fp16`           | This can make models faster on some systems. |
| `--desc_act`                   | For models that don't have a quantize_config.json, this parameter is used to define whether to set desc_act or not in BaseQuantizeConfig. |
| `--disable_exllama`            | Disable ExLlama kernel, which can improve inference speed on some systems. |

#### GPTQ-for-LLaMa

| Flag                      | Description |
|---------------------------|-------------|
| `--wbits WBITS`           | Load a pre-quantized model with specified precision in bits. 2, 3, 4 and 8 are supported. |
| `--model_type MODEL_TYPE` | Model type of pre-quantized model. Currently LLaMA, OPT, and GPT-J are supported. |
| `--groupsize GROUPSIZE`   | Group size. |
| `--pre_layer PRE_LAYER [PRE_LAYER ...]`  | The number of layers to allocate to the GPU. Setting this parameter enables CPU offloading for 4-bit models. For multi-gpu, write the numbers separated by spaces, eg `--pre_layer 30 60`. |
| `--checkpoint CHECKPOINT` | The path to the quantized checkpoint file. If not specified, it will be automatically detected. |
| `--monkey-patch`          | Apply the monkey patch for using LoRAs with quantized models. |

#### ctransformers

| Flag        | Description |
|-------------|-------------|
| `--model_type MODEL_TYPE` | Model type of pre-quantized model. Currently gpt2, gptj, gptneox, falcon, llama, mpt, starcoder (gptbigcode), dollyv2, and replit are supported. |

#### DeepSpeed

| Flag                                  | Description |
|---------------------------------------|-------------|
| `--deepspeed`                         | Enable the use of DeepSpeed ZeRO-3 for inference via the Transformers integration. |
| `--nvme-offload-dir NVME_OFFLOAD_DIR` | DeepSpeed: Directory to use for ZeRO-3 NVME offloading. |
| `--local_rank LOCAL_RANK`             | DeepSpeed: Optional argument for distributed setups. |

#### RWKV

| Flag                            | Description |
|---------------------------------|-------------|
| `--rwkv-strategy RWKV_STRATEGY` | RWKV: The strategy to use while loading the model. Examples: "cpu fp32", "cuda fp16", "cuda fp16i8". |
| `--rwkv-cuda-on`                | RWKV: Compile the CUDA kernel for better performance. |

#### RoPE (for llama.cpp, ExLlama, ExLlamaV2, and transformers)

| Flag             | Description |
|------------------|-------------|
| `--alpha_value ALPHA_VALUE`           | Positional embeddings alpha factor for NTK RoPE scaling. Use either this or `compress_pos_emb`, not both. |
| `--rope_freq_base ROPE_FREQ_BASE`     | If greater than 0, will be used instead of alpha_value. Those two are related by `rope_freq_base = 10000 * alpha_value ^ (64 / 63)`. |
| `--compress_pos_emb COMPRESS_POS_EMB` | Positional embeddings compression factor. Should be set to `(context length) / (model's original context length)`. Equal to `1/rope_freq_scale`. |

#### Gradio

| Flag                                  | Description |
|---------------------------------------|-------------|
| `--listen`                            | Make the web UI reachable from your local network. |
| `--listen-port LISTEN_PORT`           | The listening port that the server will use. |
| `--listen-host LISTEN_HOST`           | The hostname that the server will use. |
| `--share`                             | Create a public URL. This is useful for running the web UI on Google Colab or similar. |
| `--auto-launch`                       | Open the web UI in the default browser upon launch. |
| `--gradio-auth USER:PWD`              | Set Gradio authentication password in the format "username:password". Multiple credentials can also be supplied with "u1:p1,u2:p2,u3:p3". |
| `--gradio-auth-path GRADIO_AUTH_PATH` | Set the Gradio authentication file path. The file should contain one or more user:password pairs in the same format as above. |
| `--ssl-keyfile SSL_KEYFILE`           | The path to the SSL certificate key file. |
| `--ssl-certfile SSL_CERTFILE`         | The path to the SSL certificate cert file. |

#### API

| Flag                                  | Description |
|---------------------------------------|-------------|
| `--api`                               | Enable the API extension. |
| `--public-api`                        | Create a public URL for the API using Cloudfare. |
| `--public-api-id PUBLIC_API_ID`       | Tunnel ID for named Cloudflare Tunnel. Use together with public-api option. |
| `--api-blocking-port BLOCKING_PORT`   | The listening port for the blocking API. |
| `--api-streaming-port STREAMING_PORT` | The listening port for the streaming API. |

#### Multimodal

| Flag                                  | Description |
|---------------------------------------|-------------|
| `--multimodal-pipeline PIPELINE`      | The multimodal pipeline to use. Examples: `llava-7b`, `llava-13b`. |

## Google Colab notebook

https://colab.research.google.com/github/oobabooga/text-generation-webui/blob/main/Colab-TextGen-GPU.ipynb

## Contributing

If you would like to contribute to the project, check out the [Contributing guidelines](https://github.com/oobabooga/text-generation-webui/wiki/Contributing-guidelines).

## Community

* Subreddit: https://www.reddit.com/r/oobabooga/
* Discord: https://discord.gg/jwZCF2dPQN

## Acknowledgment

In August 2023, [Andreessen Horowitz](https://a16z.com/) (a16z) provided a generous grant to encourage and support my independent work on this project. I am **extremely** grateful for their trust and recognition, which will allow me to dedicate more time towards realizing the full potential of text-generation-webui.<|MERGE_RESOLUTION|>--- conflicted
+++ resolved
@@ -98,15 +98,12 @@
 | Windows | CPU only | `pip3 install torch torchvision torchaudio` |
 
 The up-to-date commands can be found here: https://pytorch.org/get-started/locally/.
-<<<<<<< HEAD
-=======
 
 For NVIDIA, you may also need to manually install the CUDA runtime libraries:
 
 ```
 conda install -y -c "nvidia/label/cuda-12.1.0" cuda-runtime
 ```
->>>>>>> 262f8ae5
 
 #### 3. Install the web UI
 
