cache
characters
training/datasets
extensions/silero_tts/outputs
extensions/elevenlabs_tts/outputs
extensions/sd_api_pictures/outputs
extensions/multimodal/pipelines
logs
loras
models
presets
repositories
softprompts
torch-dumps
*pycache*
*/*pycache*
*/*/pycache*
venv/
.venv/
.vscode
.idea/
*.bak
*.ipynb
*.log

settings.json
settings.yaml
notification.mp3
img_bot*
img_me*
prompts/[0-9]*
models/config-user.yaml

.DS_Store
Thumbs.db
<<<<<<< HEAD

examples/
index/
wandb/
=======
.chroma
installer_files
>>>>>>> a0d99dcf
<|MERGE_RESOLUTION|>--- conflicted
+++ resolved
@@ -33,12 +33,10 @@
 
 .DS_Store
 Thumbs.db
-<<<<<<< HEAD
+
+.chroma
+installer_files
 
 examples/
 index/
-wandb/
-=======
-.chroma
-installer_files
->>>>>>> a0d99dcf
+wandb/