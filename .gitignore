/cache
/characters
/css
/extensions
/grammars
/installer_files
/logs
/loras
/models
/presets
/prompts
/repositories
/softprompts
/torch-dumps
/training/datasets

/CMD_FLAGS.txt
/img_bot*
/img_me*
/models/config-user.yaml
/notification.mp3
/settings*.json
/settings*.yaml

.chroma
.DS_Store
.eslintrc.js
.idea
.venv
venv
.vscode
*.bak
*.ipynb
*.log
*pycache*
cert.pem
key.pem
package.json
package-lock.json
Thumbs.db
<<<<<<< HEAD

.chroma
installer_files

/CMD_FLAGS.txt

examples/
index/
wandb/
=======
wandb
>>>>>>> 262f8ae5
<|MERGE_RESOLUTION|>--- conflicted
+++ resolved
@@ -38,7 +38,8 @@
 package.json
 package-lock.json
 Thumbs.db
-<<<<<<< HEAD
+
+wandb
 
 .chroma
 installer_files
@@ -47,7 +48,4 @@
 
 examples/
 index/
-wandb/
-=======
-wandb
->>>>>>> 262f8ae5
+wandb/