--- conflicted
+++ resolved
@@ -39,28 +39,22 @@
 package.json
 package-lock.json
 Thumbs.db
-<<<<<<< HEAD
-
-wandb
 
 .chroma
 installer_files
 
+wandb
+
 /CMD_FLAGS.txt
-
-examples/
-wandb/
-
-
-.pylintrc
-
-details.json
-=======
-wandb
 
 # ignore user docker config and top level links to docker files
 /docker-compose.yaml
 /docker-compose.yml
 /Dockerfile
 .env
->>>>>>> 96df4f10
+
+examples/
+
+.pylintrc
+
+details.json