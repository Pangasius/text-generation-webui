--- conflicted
+++ resolved
@@ -2,28 +2,6 @@
 import yaml
 import warnings
 
-<<<<<<< HEAD
-=======
-import accelerate  # This early import makes Intel GPUs happy
-
-import modules.one_click_installer_check
-from modules.block_requests import OpenMonkeyPatch, RequestBlocker
-from modules.logging_colors import logger
-
-os.environ['GRADIO_ANALYTICS_ENABLED'] = 'False'
-os.environ['BITSANDBYTES_NOWELCOME'] = '1'
-warnings.filterwarnings('ignore', category=UserWarning, message='TypedStorage is deprecated')
-warnings.filterwarnings('ignore', category=UserWarning, message='Using the update method is deprecated')
-warnings.filterwarnings('ignore', category=UserWarning, message='Field "model_name" has conflict')
-
-with RequestBlocker():
-    import gradio as gr
-
-import matplotlib
-
-matplotlib.use('Agg')  # This fixes LaTeX rendering on some systems
-
->>>>>>> 781367bd
 import json
 import signal
 import sys
