import os
import yaml
import warnings

<<<<<<< HEAD
=======
from modules import shared

import accelerate  # This early import makes Intel GPUs happy

import modules.one_click_installer_check
from modules.block_requests import OpenMonkeyPatch, RequestBlocker
from modules.logging_colors import logger

os.environ['GRADIO_ANALYTICS_ENABLED'] = 'False'
os.environ['BITSANDBYTES_NOWELCOME'] = '1'
warnings.filterwarnings('ignore', category=UserWarning, message='TypedStorage is deprecated')
warnings.filterwarnings('ignore', category=UserWarning, message='Using the update method is deprecated')
warnings.filterwarnings('ignore', category=UserWarning, message='Field "model_name" has conflict')
warnings.filterwarnings('ignore', category=UserWarning, message='The value passed into gr.Dropdown()')
warnings.filterwarnings('ignore', category=UserWarning, message='Field "model_names" has conflict')

with RequestBlocker():
    import gradio as gr

import matplotlib

matplotlib.use('Agg')  # This fixes LaTeX rendering on some systems

>>>>>>> c54d1daa
import json
import signal
import sys
import time
from functools import partial
from pathlib import Path
from threading import Lock

import accelerate  # This early import makes Intel GPUs happy

import matplotlib

from modules.block_requests import OpenMonkeyPatch, RequestBlocker
from modules.logging_colors import logger

import modules.extensions as extensions_module
from modules import (
    chat,
    training,
    ui,
    ui_chat,
    ui_default,
    ui_file_saving,
    ui_model_menu,
    ui_notebook,
    ui_parameters,
    ui_session,
    utils
)
from modules.extensions import apply_extensions
from modules.LoRA import add_lora_to_model
from modules.models import load_model
from modules.models_settings import (
    get_fallback_settings,
    get_model_metadata,
    update_model_parameters
)
from modules.shared import do_cmd_flags_warnings
from modules.utils import gradio

with RequestBlocker():
    import gradio as gr

os.environ['GRADIO_ANALYTICS_ENABLED'] = 'False'
os.environ['BITSANDBYTES_NOWELCOME'] = '1'
warnings.filterwarnings('ignore', category=UserWarning, message='TypedStorage is deprecated')
warnings.filterwarnings('ignore', category=UserWarning, message='Using the update method is deprecated')
warnings.filterwarnings('ignore', category=UserWarning, message='Field "model_name" has conflict')

matplotlib.use('Agg')  # This fixes LaTeX rendering on some systems


def signal_handler(sig, frame):
    logger.info("Received Ctrl+C. Shutting down Text generation web UI gracefully.")
    sys.exit(0)


signal.signal(signal.SIGINT, signal_handler)


def create_interface():

    title = 'Text generation web UI'

    # Password authentication
    auth = []
    if shared.args.gradio_auth:
        auth.extend(x.strip() for x in shared.args.gradio_auth.strip('"').replace('\n', '').split(',') if x.strip())
    if shared.args.gradio_auth_path:
        with open(shared.args.gradio_auth_path, 'r', encoding="utf8") as file:
            auth.extend(x.strip() for line in file for x in line.split(',') if x.strip())
    auth = [tuple(cred.split(':')) for cred in auth]

    # Import the extensions and execute their setup() functions
    if shared.args.extensions is not None and len(shared.args.extensions) > 0:
        extensions_module.load_extensions()

    # Force some events to be triggered on page load
    shared.persistent_interface_state.update({
        'loader': shared.args.loader or 'Transformers',
        'mode': shared.settings['mode'],
        'character_menu': shared.args.character or shared.settings['character'],
        'instruction_template_str': shared.settings['instruction_template_str'],
        'prompt_menu-default': shared.settings['prompt-default'],
        'prompt_menu-notebook': shared.settings['prompt-notebook'],
        'filter_by_loader': shared.args.loader or 'All'
    })

    if Path("cache/pfp_character.png").exists():
        Path("cache/pfp_character.png").unlink()

    # css/js strings
    css = ui.css
    js = ui.js
    css += apply_extensions('css')
    js += apply_extensions('js')

    # Interface state elements
    shared.input_elements = ui.list_interface_input_elements()

    with gr.Blocks(css=css, analytics_enabled=False, title=title, theme=ui.theme) as shared.gradio['interface']:

        # Interface state
        shared.gradio['interface_state'] = gr.State({k: None for k in shared.input_elements})

        # Audio notification
        if Path("notification.mp3").exists():
            shared.gradio['audio_notification'] = gr.Audio(interactive=False, value="notification.mp3", elem_id="audio_notification", visible=False)

        # Floating menus for saving/deleting files
        ui_file_saving.create_ui()

        # Temporary clipboard for saving files
        shared.gradio['temporary_text'] = gr.Textbox(visible=False)

        # Text Generation tab
        ui_chat.create_ui()
        ui_default.create_ui()
        ui_notebook.create_ui()

        ui_parameters.create_ui(shared.settings['preset'])  # Parameters tab
        ui_model_menu.create_ui()  # Model tab
        training.create_ui()  # Training tab
        ui_session.create_ui()  # Session tab

        # Generation events
        ui_chat.create_event_handlers()
        ui_default.create_event_handlers()
        ui_notebook.create_event_handlers()

        # Other events
        ui_file_saving.create_event_handlers()
        ui_parameters.create_event_handlers()
        ui_model_menu.create_event_handlers()

        # Interface launch events
        if shared.settings['dark_theme']:
            shared.gradio['interface'].load(lambda: None, None, None, _js="() => document.getElementsByTagName('body')[0].classList.add('dark')")

        shared.gradio['interface'].load(lambda: None, None, None, _js=f"() => {{{js}}}")
        shared.gradio['interface'].load(None, gradio('show_controls'), None, _js=f'(x) => {{{ui.show_controls_js}; toggle_controls(x)}}')
        shared.gradio['interface'].load(partial(ui.apply_interface_values, {}, use_persistent=True), None, gradio(ui.list_interface_input_elements()), show_progress=False)
        shared.gradio['interface'].load(chat.redraw_html, gradio(ui_chat.reload_arr), gradio('display'))

        extensions_module.create_extensions_tabs()  # Extensions tabs
        extensions_module.create_extensions_block()  # Extensions block

    # Launch the interface
    shared.gradio['interface'].queue(concurrency_count=64)
    with OpenMonkeyPatch():
        shared.gradio['interface'].launch(
            prevent_thread_lock=True,
            share=shared.args.share,
            server_name=(None
                         if not shared.args.listen
                         else (shared.args.listen_host or '0.0.0.0')),
            server_port=shared.args.listen_port,
            inbrowser=shared.args.auto_launch,
            auth=auth or None,
            ssl_verify=(False
                        if (shared.args.ssl_keyfile or shared.args.ssl_certfile)
                        else True),
            ssl_keyfile=shared.args.ssl_keyfile,
            ssl_certfile=shared.args.ssl_certfile
        )


if __name__ == "__main__":

    logger.info("Starting Text generation web UI")
    do_cmd_flags_warnings()

    # Load custom settings
    settings_file = None
    if shared.args.settings is not None and Path(shared.args.settings).exists():
        settings_file = Path(shared.args.settings)
    elif Path('settings.yaml').exists():
        settings_file = Path('settings.yaml')
    elif Path('settings.json').exists():
        settings_file = Path('settings.json')

    if settings_file is not None:
        logger.info(f"Loading settings from {settings_file}")
        file_contents = open(settings_file, 'r', encoding='utf-8').read()
        new_settings = (json.loads(file_contents)
                        if settings_file.suffix == "json"
                        else yaml.safe_load(file_contents))
        shared.settings.update(new_settings)

    # Fallback settings for models
    shared.model_config['.*'] = get_fallback_settings()
    shared.model_config.move_to_end('.*', last=False)  # Move to the beginning

    # Activate the extensions listed on settings.yaml
    extensions_module.available_extensions = utils.get_available_extensions()
    for extension in shared.settings['default_extensions']:
        shared.args.extensions = shared.args.extensions or []
        if extension not in shared.args.extensions:
            shared.args.extensions.append(extension)

    available_models = utils.get_available_models()

    # Model defined through --model
    if shared.args.model is not None:
        shared.model_name = shared.args.model

    # Select the model from a command-line menu
    elif shared.args.model_menu:
        if len(available_models) == 0:
            logger.error('No models are available!\
                Please download at least one.')
            sys.exit(0)
        else:
            print('The following models are available:\n')
            for i, model in enumerate(available_models):
                print(f'{i+1}. {model}')

            print(f'\nWhich one do you want to load?\
                1-{len(available_models)}\n')
            i = int(input()) - 1
            print()

        shared.model_name = available_models[i]

    # If any model has been selected, load it
    if shared.model_name != 'None':
        p = Path(shared.model_name)
        if p.exists():
            model_name = p.parts[-1]
            shared.model_name = model_name
        else:
            model_name = shared.model_name

        model_settings = get_model_metadata(model_name)
        update_model_parameters(model_settings, initial=True)  # hijack the command-line arguments

        # Load the model
        shared.model, shared.tokenizer = load_model(model_name)
        if shared.args.lora:
            add_lora_to_model(shared.args.lora)

    if shared.args.lora_train:
        training.do_auto_train()

    shared.generation_lock = Lock()

    if shared.args.nowebui:
        # Start the API in standalone mode
        shared.args.extensions = [x for x in shared.args.extensions if x != 'gallery']
        if shared.args.extensions is not None and len(shared.args.extensions) > 0:
            extensions_module.load_extensions()
    else:
        # Launch the web UI
        create_interface()
        while True:
            time.sleep(0.5)
            if shared.need_restart:
                shared.need_restart = False
                time.sleep(0.5)
                shared.gradio['interface'].close()
                time.sleep(0.5)
                create_interface()<|MERGE_RESOLUTION|>--- conflicted
+++ resolved
@@ -1,33 +1,6 @@
 import os
 import yaml
 import warnings
-
-<<<<<<< HEAD
-=======
-from modules import shared
-
-import accelerate  # This early import makes Intel GPUs happy
-
-import modules.one_click_installer_check
-from modules.block_requests import OpenMonkeyPatch, RequestBlocker
-from modules.logging_colors import logger
-
-os.environ['GRADIO_ANALYTICS_ENABLED'] = 'False'
-os.environ['BITSANDBYTES_NOWELCOME'] = '1'
-warnings.filterwarnings('ignore', category=UserWarning, message='TypedStorage is deprecated')
-warnings.filterwarnings('ignore', category=UserWarning, message='Using the update method is deprecated')
-warnings.filterwarnings('ignore', category=UserWarning, message='Field "model_name" has conflict')
-warnings.filterwarnings('ignore', category=UserWarning, message='The value passed into gr.Dropdown()')
-warnings.filterwarnings('ignore', category=UserWarning, message='Field "model_names" has conflict')
-
-with RequestBlocker():
-    import gradio as gr
-
-import matplotlib
-
-matplotlib.use('Agg')  # This fixes LaTeX rendering on some systems
-
->>>>>>> c54d1daa
 import json
 import signal
 import sys
@@ -46,6 +19,7 @@
 import modules.extensions as extensions_module
 from modules import (
     chat,
+    shared,
     training,
     ui,
     ui_chat,
@@ -76,6 +50,8 @@
 warnings.filterwarnings('ignore', category=UserWarning, message='TypedStorage is deprecated')
 warnings.filterwarnings('ignore', category=UserWarning, message='Using the update method is deprecated')
 warnings.filterwarnings('ignore', category=UserWarning, message='Field "model_name" has conflict')
+warnings.filterwarnings('ignore', category=UserWarning, message='The value passed into gr.Dropdown()')
+warnings.filterwarnings('ignore', category=UserWarning, message='Field "model_names" has conflict')
 
 matplotlib.use('Agg')  # This fixes LaTeX rendering on some systems
 
