--- conflicted
+++ resolved
@@ -1,4 +1,3 @@
-import os
 import warnings
 
 from modules.block_requests import OpenMonkeyPatch, RequestBlocker
@@ -8,11 +7,6 @@
     import gradio as gr
 
 import matplotlib
-<<<<<<< HEAD
-=======
-
-matplotlib.use('Agg')  # This fixes LaTeX rendering on some systems
->>>>>>> 5e3d2f7d
 
 import json
 import os
