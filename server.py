--- conflicted
+++ resolved
@@ -234,15 +234,6 @@
 
     shared.generation_lock = Lock()
 
-<<<<<<< HEAD
-    # Launch the web UI
-    create_interface()
-
-    try:
-        if shared.args.no_launch:
-            print("No launch mode activated. Exiting...")
-            raise KeyboardInterrupt
-=======
     if shared.args.nowebui:
         # Start the API in standalone mode
         shared.args.extensions = [x for x in shared.args.extensions if x != 'gallery']
@@ -251,7 +242,6 @@
     else:
         # Launch the web UI
         create_interface()
->>>>>>> f11092ac
         while True:
             time.sleep(0.5)
             if shared.need_restart:
@@ -259,11 +249,4 @@
                 time.sleep(0.5)
                 shared.gradio['interface'].close()
                 time.sleep(0.5)
-<<<<<<< HEAD
-                create_interface()
-    except KeyboardInterrupt:
-        print("Soft exit.")
-        shared.gradio['interface'].close()
-=======
-                create_interface()
->>>>>>> f11092ac
+                create_interface()